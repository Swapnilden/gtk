/* GTK - The GIMP Toolkit
 * Copyright (C) 1995-1997 Peter Mattis, Spencer Kimball and Josh MacDonald
 *
 * This library is free software; you can redistribute it and/or
 * modify it under the terms of the GNU Lesser General Public
 * License as published by the Free Software Foundation; either
 * version 2 of the License, or (at your option) any later version.
 *
 * This library is distributed in the hope that it will be useful,
 * but WITHOUT ANY WARRANTY; without even the implied warranty of
 * MERCHANTABILITY or FITNESS FOR A PARTICULAR PURPOSE.  See the GNU
 * Lesser General Public License for more details.
 *
 * You should have received a copy of the GNU Lesser General Public
 * License along with this library; if not, write to the
 * Free Software Foundation, Inc., 59 Temple Place - Suite 330,
 * Boston, MA 02111-1307, USA.
 */

/*
 * Modified by the GTK+ Team and others 1997-2000.  See the AUTHORS
 * file for a list of people on the GTK+ Team.  See the ChangeLog
 * files for a list of changes.  These files are distributed with
 * GTK+ at ftp://ftp.gtk.org/pub/gtk/. 
 */

#include "config.h"

#include "gtkwindow.h"

#include <string.h>
#include <stdlib.h>
#include <errno.h>
#include <limits.h>

#include "gtkprivate.h"
#include "gtkrc.h"
#include "gtkwindowprivate.h"
#include "gtkaccelgroupprivate.h"
#include "gtkbindings.h"
#include "gtkkeyhash.h"
#include "gtkmain.h"
#include "gtkmnemonichash.h"
#include "gtkmenubar.h"
#include "gtkiconfactory.h"
#include "gtkicontheme.h"
#include "gtkmarshalers.h"
#include "gtkplug.h"
#include "gtkbuildable.h"
#include "gtkwidgetprivate.h"
#include "gtkintl.h"
#include "gtktypebuiltins.h"

#ifdef GDK_WINDOWING_X11
#include "x11/gdkx.h"
#endif

/**
 * SECTION:gtkwindow
 * @title: GtkWindow
 * @short_description: Toplevel which can contain other widgets
 *
 * A GtkWindow is a toplevel window which can contain other widgets.
 * Windows normally have decorations that are under the control
 * of the windowing system and allow the user to manipulate the window
 * (resize it, move it, close it,...).
 *
 * GTK+ also allows windows to have a resize grip (a small area in the lower
 * right or left corner) which can be clicked to reszie the window. To
 * control whether a window has a resize grip, use
 * gtk_window_set_has_resize_grip().
 *
 * <refsect2 id="GtkWindow-BUILDER-UI">
 * <title>GtkWindow as GtkBuildable</title>
 * <para>
 * The GtkWindow implementation of the GtkBuildable interface supports a
 * custom <tag class="starttag">accel-groups</tag> element, which supports
 * any number of <tag class="starttag">group</tag> elements representing the
 * #GtkAccelGroup objects you want to add to your window (synonymous with
 * gtk_window_add_accel_group().
 * </para>
 * <example>
 * <title>A UI definition fragment with accel groups</title>
 * <programlisting><![CDATA[
 * <object class="GtkWindow">
 *   <accel-groups>
 *     <group name="accelgroup1"/>
 *   </accel-groups>
 * </object>
 * <!-- -->
 * ...
 * <!-- -->
 * <object class="GtkAccelGroup" id="accelgroup1"/>
 * ]]></programlisting>
 * </example>
 * </refsect2>
 */

typedef struct _GtkDeviceGrabInfo GtkDeviceGrabInfo;

struct _GtkWindowPrivate
{
  GtkMnemonicHash       *mnemonic_hash;

  GtkWidget             *default_widget;
  GtkWidget             *focus_widget;
  GtkWindow             *transient_parent;
  GtkWindowGeometryInfo *geometry_info;
  GtkWindowGroup        *group;
  GdkScreen             *screen;
  GtkApplication        *application;

  GdkModifierType        mnemonic_modifier;
  GdkWindowTypeHint      gdk_type_hint;

  gdouble  opacity;

  GdkWindow *grip_window;

  gchar   *startup_id;
  gchar   *title;
  gchar   *wmclass_class;
  gchar   *wmclass_name;
  gchar   *wm_role;

  guint    keys_changed_handler;

  guint16  configure_request_count;

  /* The following flags are initially TRUE (before a window is mapped).
   * They cause us to compute a configure request that involves
   * default-only parameters. Once mapped, we set them to FALSE.
   * Then we set them to TRUE again on unmap (for position)
   * and on unrealize (for size).
   */
  guint    need_default_position     : 1;
  guint    need_default_size         : 1;

  guint    above_initially           : 1;
  guint    accept_focus              : 1;
  guint    below_initially           : 1;
  guint    builder_visible           : 1;
  guint    configure_notify_received : 1;
  guint    decorated                 : 1;
  guint    deletable                 : 1;
  guint    destroy_with_parent       : 1;
  guint    focus_on_map              : 1;
  guint    fullscreen_initially      : 1;
  guint    has_focus                 : 1;
  guint    has_user_ref_count        : 1;
  guint    has_toplevel_focus        : 1;
  guint    iconify_initially         : 1; /* gtk_window_iconify() called before realization */
  guint    is_active                 : 1;
  guint    maximize_initially        : 1;
  guint    mnemonics_visible         : 1;
  guint    mnemonics_visible_set     : 1;
  guint    modal                     : 1;
  guint    opacity_set               : 1;
  guint    position                  : 3;
  guint    reset_type_hint           : 1;
  guint    resizable                 : 1;
  guint    skips_pager               : 1;
  guint    skips_taskbar             : 1;
  guint    stick_initially           : 1;
  guint    transient_parent_group    : 1;
  guint    type                      : 4; /* GtkWindowType */
  guint    type_hint                 : 3; /* GdkWindowTypeHint if the hint is
                                           * one of the original eight. If not,
                                           * then it contains
                                           * GDK_WINDOW_TYPE_HINT_NORMAL
                                           */
  guint    urgent                    : 1;
  guint    has_resize_grip           : 1;
  guint    resize_grip_visible       : 1;  /* don't use, just for "resize-
                                            * grip-visible" notification
                                            */
  guint    gravity                   : 5; /* GdkGravity */

};

enum {
  SET_FOCUS,
  FRAME_EVENT,
  ACTIVATE_FOCUS,
  ACTIVATE_DEFAULT,
  KEYS_CHANGED,
  LAST_SIGNAL
};

enum {
  PROP_0,

  /* Construct */
  PROP_TYPE,

  /* Normal Props */
  PROP_TITLE,
  PROP_ROLE,
  PROP_RESIZABLE,
  PROP_MODAL,
  PROP_WIN_POS,
  PROP_DEFAULT_WIDTH,
  PROP_DEFAULT_HEIGHT,
  PROP_DESTROY_WITH_PARENT,
  PROP_ICON,
  PROP_ICON_NAME,
  PROP_SCREEN,
  PROP_TYPE_HINT,
  PROP_SKIP_TASKBAR_HINT,
  PROP_SKIP_PAGER_HINT,
  PROP_URGENCY_HINT,
  PROP_ACCEPT_FOCUS,
  PROP_FOCUS_ON_MAP,
  PROP_DECORATED,
  PROP_DELETABLE,
  PROP_GRAVITY,
  PROP_TRANSIENT_FOR,
  PROP_OPACITY,
  PROP_HAS_RESIZE_GRIP,
  PROP_RESIZE_GRIP_VISIBLE,
  PROP_APPLICATION,
  /* Readonly properties */
  PROP_IS_ACTIVE,
  PROP_HAS_TOPLEVEL_FOCUS,
  
  /* Writeonly properties */
  PROP_STARTUP_ID,
  
  PROP_MNEMONICS_VISIBLE,

  LAST_ARG
};

typedef struct
{
  GList     *icon_list;
  gchar     *icon_name;
  guint      realized : 1;
  guint      using_default_icon : 1;
  guint      using_parent_icon : 1;
  guint      using_themed_icon : 1;
} GtkWindowIconInfo;

typedef struct {
  GdkGeometry    geometry; /* Last set of geometry hints we set */
  GdkWindowHints flags;
  GdkRectangle   configure_request;
} GtkWindowLastGeometryInfo;

struct _GtkWindowGeometryInfo
{
  /* Properties that the app has set on the window
   */
  GdkGeometry    geometry;	/* Geometry hints */
  GdkWindowHints mask;
  GtkWidget     *widget;	/* subwidget to which hints apply */
  /* from last gtk_window_resize () - if > 0, indicates that
   * we should resize to this size.
   */
  gint           resize_width;  
  gint           resize_height;

  /* From last gtk_window_move () prior to mapping -
   * only used if initial_pos_set
   */
  gint           initial_x;
  gint           initial_y;
  
  /* Default size - used only the FIRST time we map a window,
   * only if > 0.
   */
  gint           default_width; 
  gint           default_height;
  /* whether to use initial_x, initial_y */
  guint          initial_pos_set : 1;
  /* CENTER_ALWAYS or other position constraint changed since
   * we sent the last configure request.
   */
  guint          position_constraints_changed : 1;

  /* if true, default_width, height should be multiplied by the
   * increments and affect the geometry widget only
   */
  guint          default_is_geometry : 1;

  /* if true, resize_width, height should be multiplied by the
   * increments and affect the geometry widget only
   */
  guint          resize_is_geometry : 1;
  
  GtkWindowLastGeometryInfo last;
};


struct _GtkDeviceGrabInfo
{
  GtkWidget *widget;
  GdkDevice *device;
  guint block_others : 1;
};

struct _GtkWindowGroupPrivate
{
  GSList *grabs;
  GSList *device_grabs;
};

static void gtk_window_dispose            (GObject           *object);
static void gtk_window_finalize           (GObject           *object);
static void gtk_window_destroy            (GtkWidget         *widget);
static void gtk_window_show               (GtkWidget         *widget);
static void gtk_window_hide               (GtkWidget         *widget);
static void gtk_window_map                (GtkWidget         *widget);
static void gtk_window_unmap              (GtkWidget         *widget);
static void gtk_window_realize            (GtkWidget         *widget);
static void gtk_window_unrealize          (GtkWidget         *widget);
static void gtk_window_size_allocate      (GtkWidget         *widget,
					   GtkAllocation     *allocation);
static gboolean gtk_window_map_event      (GtkWidget         *widget,
                                           GdkEventAny       *event);
static gint gtk_window_configure_event    (GtkWidget         *widget,
					   GdkEventConfigure *event);
static gint gtk_window_key_press_event    (GtkWidget         *widget,
					   GdkEventKey       *event);
static gint gtk_window_key_release_event  (GtkWidget         *widget,
					   GdkEventKey       *event);
static gint gtk_window_button_press_event (GtkWidget         *widget,
                                           GdkEventButton    *event);
static gint gtk_window_enter_notify_event (GtkWidget         *widget,
					   GdkEventCrossing  *event);
static gint gtk_window_leave_notify_event (GtkWidget         *widget,
					   GdkEventCrossing  *event);
static gint gtk_window_focus_in_event     (GtkWidget         *widget,
					   GdkEventFocus     *event);
static gint gtk_window_focus_out_event    (GtkWidget         *widget,
					   GdkEventFocus     *event);
static void gtk_window_style_updated      (GtkWidget         *widget);
static gboolean gtk_window_state_event    (GtkWidget          *widget,
                                           GdkEventWindowState *event);
static void gtk_window_check_resize       (GtkContainer      *container);
static gint gtk_window_focus              (GtkWidget        *widget,
				           GtkDirectionType  direction);
static void gtk_window_move_focus         (GtkWidget         *widget,
                                           GtkDirectionType   dir);
static void gtk_window_real_set_focus     (GtkWindow         *window,
					   GtkWidget         *focus);
static void gtk_window_direction_changed  (GtkWidget         *widget,
                                           GtkTextDirection   prev_dir);
static void gtk_window_state_changed      (GtkWidget         *widget,
                                           GtkStateType       previous_state);

static void gtk_window_real_activate_default (GtkWindow         *window);
static void gtk_window_real_activate_focus   (GtkWindow         *window);
static void gtk_window_keys_changed          (GtkWindow         *window);
static gint gtk_window_draw                  (GtkWidget         *widget,
					      cairo_t           *cr);
static void gtk_window_unset_transient_for         (GtkWindow  *window);
static void gtk_window_transient_parent_realized   (GtkWidget  *parent,
						    GtkWidget  *window);
static void gtk_window_transient_parent_unrealized (GtkWidget  *parent,
						    GtkWidget  *window);

static GdkScreen *gtk_window_check_screen (GtkWindow *window);

static GtkWindowGeometryInfo* gtk_window_get_geometry_info         (GtkWindow    *window,
                                                                    gboolean      create);

static void     gtk_window_move_resize               (GtkWindow    *window);
static gboolean gtk_window_compare_hints             (GdkGeometry  *geometry_a,
                                                      guint         flags_a,
                                                      GdkGeometry  *geometry_b,
                                                      guint         flags_b);
static void     gtk_window_constrain_size            (GtkWindow    *window,
                                                      GdkGeometry  *geometry,
                                                      guint         flags,
                                                      gint          width,
                                                      gint          height,
                                                      gint         *new_width,
                                                      gint         *new_height);
static void     gtk_window_constrain_position        (GtkWindow    *window,
                                                      gint          new_width,
                                                      gint          new_height,
                                                      gint         *x,
                                                      gint         *y);
static void     gtk_window_compute_hints             (GtkWindow    *window,
                                                      GdkGeometry  *new_geometry,
                                                      guint        *new_flags);
static void     gtk_window_compute_configure_request (GtkWindow    *window,
                                                      GdkRectangle *request,
                                                      GdkGeometry  *geometry,
                                                      guint        *flags);

static void     gtk_window_set_default_size_internal (GtkWindow    *window,
                                                      gboolean      change_width,
                                                      gint          width,
                                                      gboolean      change_height,
                                                      gint          height,
						      gboolean      is_geometry);

static void     update_themed_icon                    (GtkIconTheme *theme,
				                       GtkWindow    *window);
static GList   *icon_list_from_theme                  (GtkWidget    *widget,
						       const gchar  *name);
static void     gtk_window_realize_icon               (GtkWindow    *window);
static void     gtk_window_unrealize_icon             (GtkWindow    *window);
static void     resize_grip_create_window             (GtkWindow    *window);
static void     resize_grip_destroy_window            (GtkWindow    *window);
static void     update_grip_visibility                (GtkWindow    *window);

static void        gtk_window_notify_keys_changed (GtkWindow   *window);
static GtkKeyHash *gtk_window_get_key_hash        (GtkWindow   *window);
static void        gtk_window_free_key_hash       (GtkWindow   *window);
static void	   gtk_window_on_composited_changed (GdkScreen *screen,
						     GtkWindow *window);
static void        gtk_window_on_theme_variant_changed (GtkSettings *settings,
                                                        GParamSpec  *pspec,
                                                        GtkWindow   *window);
static void        gtk_window_set_theme_variant         (GtkWindow  *window);

static GSList      *toplevel_list = NULL;
static guint        window_signals[LAST_SIGNAL] = { 0 };
static GList       *default_icon_list = NULL;
static gchar       *default_icon_name = NULL;
static guint        default_icon_serial = 0;
static gboolean     disable_startup_notification = FALSE;
static gboolean     sent_startup_notification = FALSE;

static GQuark       quark_gtk_embedded = 0;
static GQuark       quark_gtk_window_key_hash = 0;
static GQuark       quark_gtk_window_icon_info = 0;
static GQuark       quark_gtk_buildable_accels = 0;

static GtkBuildableIface *parent_buildable_iface;

static void gtk_window_set_property (GObject         *object,
				     guint            prop_id,
				     const GValue    *value,
				     GParamSpec      *pspec);
static void gtk_window_get_property (GObject         *object,
				     guint            prop_id,
				     GValue          *value,
				     GParamSpec      *pspec);

/* GtkBuildable */
static void gtk_window_buildable_interface_init  (GtkBuildableIface *iface);
static void gtk_window_buildable_set_buildable_property (GtkBuildable        *buildable,
							 GtkBuilder          *builder,
							 const gchar         *name,
							 const GValue        *value);
static void gtk_window_buildable_parser_finished (GtkBuildable     *buildable,
						  GtkBuilder       *builder);
static gboolean gtk_window_buildable_custom_tag_start (GtkBuildable  *buildable,
						       GtkBuilder    *builder,
						       GObject       *child,
						       const gchar   *tagname,
						       GMarkupParser *parser,
						       gpointer      *data);
static void gtk_window_buildable_custom_finished (GtkBuildable  *buildable,
						      GtkBuilder    *builder,
						      GObject       *child,
						      const gchar   *tagname,
						      gpointer       user_data);


static void gtk_window_get_preferred_width    (GtkWidget           *widget,
					       gint                *minimum_size,
					       gint                *natural_size);
static void gtk_window_get_preferred_height   (GtkWidget           *widget,
					       gint                *minimum_size,
					       gint                *natural_size);

G_DEFINE_TYPE_WITH_CODE (GtkWindow, gtk_window, GTK_TYPE_BIN,
                         G_IMPLEMENT_INTERFACE (GTK_TYPE_BUILDABLE,
						gtk_window_buildable_interface_init))

static void
add_tab_bindings (GtkBindingSet    *binding_set,
		  GdkModifierType   modifiers,
		  GtkDirectionType  direction)
{
  gtk_binding_entry_add_signal (binding_set, GDK_KEY_Tab, modifiers,
                                "move-focus", 1,
                                GTK_TYPE_DIRECTION_TYPE, direction);
  gtk_binding_entry_add_signal (binding_set, GDK_KEY_KP_Tab, modifiers,
                                "move-focus", 1,
                                GTK_TYPE_DIRECTION_TYPE, direction);
}

static void
add_arrow_bindings (GtkBindingSet    *binding_set,
		    guint             keysym,
		    GtkDirectionType  direction)
{
  guint keypad_keysym = keysym - GDK_KEY_Left + GDK_KEY_KP_Left;
  
  gtk_binding_entry_add_signal (binding_set, keysym, 0,
                                "move-focus", 1,
                                GTK_TYPE_DIRECTION_TYPE, direction);
  gtk_binding_entry_add_signal (binding_set, keysym, GDK_CONTROL_MASK,
                                "move-focus", 1,
                                GTK_TYPE_DIRECTION_TYPE, direction);
  gtk_binding_entry_add_signal (binding_set, keypad_keysym, 0,
                                "move-focus", 1,
                                GTK_TYPE_DIRECTION_TYPE, direction);
  gtk_binding_entry_add_signal (binding_set, keypad_keysym, GDK_CONTROL_MASK,
                                "move-focus", 1,
                                GTK_TYPE_DIRECTION_TYPE, direction);
}

static guint32
extract_time_from_startup_id (const gchar* startup_id)
{
  gchar *timestr = g_strrstr (startup_id, "_TIME");
  guint32 retval = GDK_CURRENT_TIME;

  if (timestr)
    {
      gchar *end;
      guint32 timestamp; 
    
      /* Skip past the "_TIME" part */
      timestr += 5;

      end = NULL;
      errno = 0;
      timestamp = g_ascii_strtoull (timestr, &end, 0);
      if (errno == 0 && end != timestr)
        retval = timestamp;
    }

  return retval;
}

static gboolean
startup_id_is_fake (const gchar* startup_id)
{
  return strncmp (startup_id, "_TIME", 5) == 0;
}

static void
gtk_window_class_init (GtkWindowClass *klass)
{
  GObjectClass *gobject_class = G_OBJECT_CLASS (klass);
  GtkWidgetClass *widget_class;
  GtkContainerClass *container_class;
  GtkBindingSet *binding_set;

  widget_class = (GtkWidgetClass*) klass;
  container_class = (GtkContainerClass*) klass;
  
  quark_gtk_embedded = g_quark_from_static_string ("gtk-embedded");
  quark_gtk_window_key_hash = g_quark_from_static_string ("gtk-window-key-hash");
  quark_gtk_window_icon_info = g_quark_from_static_string ("gtk-window-icon-info");
  quark_gtk_buildable_accels = g_quark_from_static_string ("gtk-window-buildable-accels");

  gobject_class->dispose = gtk_window_dispose;
  gobject_class->finalize = gtk_window_finalize;

  gobject_class->set_property = gtk_window_set_property;
  gobject_class->get_property = gtk_window_get_property;

  widget_class->destroy = gtk_window_destroy;
  widget_class->show = gtk_window_show;
  widget_class->hide = gtk_window_hide;
  widget_class->map = gtk_window_map;
  widget_class->map_event = gtk_window_map_event;
  widget_class->unmap = gtk_window_unmap;
  widget_class->realize = gtk_window_realize;
  widget_class->unrealize = gtk_window_unrealize;
  widget_class->size_allocate = gtk_window_size_allocate;
  widget_class->configure_event = gtk_window_configure_event;
  widget_class->key_press_event = gtk_window_key_press_event;
  widget_class->key_release_event = gtk_window_key_release_event;
  widget_class->enter_notify_event = gtk_window_enter_notify_event;
  widget_class->leave_notify_event = gtk_window_leave_notify_event;
  widget_class->focus_in_event = gtk_window_focus_in_event;
  widget_class->button_press_event = gtk_window_button_press_event;
  widget_class->focus_out_event = gtk_window_focus_out_event;
  widget_class->focus = gtk_window_focus;
  widget_class->move_focus = gtk_window_move_focus;
  widget_class->draw = gtk_window_draw;
  widget_class->get_preferred_width = gtk_window_get_preferred_width;
  widget_class->get_preferred_height = gtk_window_get_preferred_height;
  widget_class->window_state_event = gtk_window_state_event;
  widget_class->direction_changed = gtk_window_direction_changed;
  widget_class->state_changed = gtk_window_state_changed;
  widget_class->style_updated = gtk_window_style_updated;

  container_class->check_resize = gtk_window_check_resize;

  klass->set_focus = gtk_window_real_set_focus;

  klass->activate_default = gtk_window_real_activate_default;
  klass->activate_focus = gtk_window_real_activate_focus;
  klass->keys_changed = gtk_window_keys_changed;

  g_type_class_add_private (gobject_class, sizeof (GtkWindowPrivate));

  /* Construct */
  g_object_class_install_property (gobject_class,
                                   PROP_TYPE,
                                   g_param_spec_enum ("type",
						      P_("Window Type"),
						      P_("The type of the window"),
						      GTK_TYPE_WINDOW_TYPE,
						      GTK_WINDOW_TOPLEVEL,
						      GTK_PARAM_READWRITE | G_PARAM_CONSTRUCT_ONLY));
  /* Regular Props */
  g_object_class_install_property (gobject_class,
                                   PROP_TITLE,
                                   g_param_spec_string ("title",
                                                        P_("Window Title"),
                                                        P_("The title of the window"),
                                                        NULL,
                                                        GTK_PARAM_READWRITE));

  g_object_class_install_property (gobject_class,
                                   PROP_ROLE,
                                   g_param_spec_string ("role",
							P_("Window Role"),
							P_("Unique identifier for the window to be used when restoring a session"),
							NULL,
							GTK_PARAM_READWRITE));

  /**
   * GtkWindow:startup-id:
   *
   * The :startup-id is a write-only property for setting window's
   * startup notification identifier. See gtk_window_set_startup_id()
   * for more details.
   *
   * Since: 2.12
   */
  g_object_class_install_property (gobject_class,
                                   PROP_STARTUP_ID,
                                   g_param_spec_string ("startup-id",
							P_("Startup ID"),
							P_("Unique startup identifier for the window used by startup-notification"),
							NULL,
							GTK_PARAM_WRITABLE));

  g_object_class_install_property (gobject_class,
                                   PROP_RESIZABLE,
                                   g_param_spec_boolean ("resizable",
							 P_("Resizable"),
							 P_("If TRUE, users can resize the window"),
							 TRUE,
							 GTK_PARAM_READWRITE));
  
  g_object_class_install_property (gobject_class,
                                   PROP_MODAL,
                                   g_param_spec_boolean ("modal",
							 P_("Modal"),
							 P_("If TRUE, the window is modal (other windows are not usable while this one is up)"),
							 FALSE,
							 GTK_PARAM_READWRITE));

  g_object_class_install_property (gobject_class,
                                   PROP_WIN_POS,
                                   g_param_spec_enum ("window-position",
						      P_("Window Position"),
						      P_("The initial position of the window"),
						      GTK_TYPE_WINDOW_POSITION,
						      GTK_WIN_POS_NONE,
						      GTK_PARAM_READWRITE));
 
  g_object_class_install_property (gobject_class,
                                   PROP_DEFAULT_WIDTH,
                                   g_param_spec_int ("default-width",
						     P_("Default Width"),
						     P_("The default width of the window, used when initially showing the window"),
						     -1,
						     G_MAXINT,
						     -1,
						     GTK_PARAM_READWRITE));
  
  g_object_class_install_property (gobject_class,
                                   PROP_DEFAULT_HEIGHT,
                                   g_param_spec_int ("default-height",
						     P_("Default Height"),
						     P_("The default height of the window, used when initially showing the window"),
						     -1,
						     G_MAXINT,
						     -1,
						     GTK_PARAM_READWRITE));
  
  g_object_class_install_property (gobject_class,
                                   PROP_DESTROY_WITH_PARENT,
                                   g_param_spec_boolean ("destroy-with-parent",
							 P_("Destroy with Parent"),
							 P_("If this window should be destroyed when the parent is destroyed"),
                                                         FALSE,
							 GTK_PARAM_READWRITE));

  g_object_class_install_property (gobject_class,
                                   PROP_ICON,
                                   g_param_spec_object ("icon",
                                                        P_("Icon"),
                                                        P_("Icon for this window"),
                                                        GDK_TYPE_PIXBUF,
                                                        GTK_PARAM_READWRITE));
  g_object_class_install_property (gobject_class,
                                   PROP_MNEMONICS_VISIBLE,
                                   g_param_spec_boolean ("mnemonics-visible",
                                                         P_("Mnemonics Visible"),
                                                         P_("Whether mnemonics are currently visible in this window"),
                                                         TRUE,
                                                         GTK_PARAM_READWRITE));
  
  /**
   * GtkWindow:icon-name:
   *
   * The :icon-name property specifies the name of the themed icon to
   * use as the window icon. See #GtkIconTheme for more details.
   *
   * Since: 2.6
   */
  g_object_class_install_property (gobject_class,
                                   PROP_ICON_NAME,
                                   g_param_spec_string ("icon-name",
                                                        P_("Icon Name"),
                                                        P_("Name of the themed icon for this window"),
							NULL,
                                                        GTK_PARAM_READWRITE));
  
  g_object_class_install_property (gobject_class,
				   PROP_SCREEN,
				   g_param_spec_object ("screen",
 							P_("Screen"),
 							P_("The screen where this window will be displayed"),
							GDK_TYPE_SCREEN,
 							GTK_PARAM_READWRITE));

  g_object_class_install_property (gobject_class,
                                   PROP_IS_ACTIVE,
                                   g_param_spec_boolean ("is-active",
							 P_("Is Active"),
							 P_("Whether the toplevel is the current active window"),
							 FALSE,
							 GTK_PARAM_READABLE));
  
  g_object_class_install_property (gobject_class,
                                   PROP_HAS_TOPLEVEL_FOCUS,
                                   g_param_spec_boolean ("has-toplevel-focus",
							 P_("Focus in Toplevel"),
							 P_("Whether the input focus is within this GtkWindow"),
							 FALSE,
							 GTK_PARAM_READABLE));

  g_object_class_install_property (gobject_class,
				   PROP_TYPE_HINT,
				   g_param_spec_enum ("type-hint",
                                                      P_("Type hint"),
                                                      P_("Hint to help the desktop environment understand what kind of window this is and how to treat it."),
                                                      GDK_TYPE_WINDOW_TYPE_HINT,
                                                      GDK_WINDOW_TYPE_HINT_NORMAL,
                                                      GTK_PARAM_READWRITE));

  g_object_class_install_property (gobject_class,
				   PROP_SKIP_TASKBAR_HINT,
				   g_param_spec_boolean ("skip-taskbar-hint",
                                                         P_("Skip taskbar"),
                                                         P_("TRUE if the window should not be in the task bar."),
                                                         FALSE,
                                                         GTK_PARAM_READWRITE));

  g_object_class_install_property (gobject_class,
				   PROP_SKIP_PAGER_HINT,
				   g_param_spec_boolean ("skip-pager-hint",
                                                         P_("Skip pager"),
                                                         P_("TRUE if the window should not be in the pager."),
                                                         FALSE,
                                                         GTK_PARAM_READWRITE));  

  g_object_class_install_property (gobject_class,
				   PROP_URGENCY_HINT,
				   g_param_spec_boolean ("urgency-hint",
                                                         P_("Urgent"),
                                                         P_("TRUE if the window should be brought to the user's attention."),
                                                         FALSE,
                                                         GTK_PARAM_READWRITE));  

  /**
   * GtkWindow:accept-focus:
   *
   * Whether the window should receive the input focus.
   *
   * Since: 2.4
   */
  g_object_class_install_property (gobject_class,
				   PROP_ACCEPT_FOCUS,
				   g_param_spec_boolean ("accept-focus",
                                                         P_("Accept focus"),
                                                         P_("TRUE if the window should receive the input focus."),
                                                         TRUE,
                                                         GTK_PARAM_READWRITE));  

  /**
   * GtkWindow:focus-on-map:
   *
   * Whether the window should receive the input focus when mapped.
   *
   * Since: 2.6
   */
  g_object_class_install_property (gobject_class,
				   PROP_FOCUS_ON_MAP,
				   g_param_spec_boolean ("focus-on-map",
                                                         P_("Focus on map"),
                                                         P_("TRUE if the window should receive the input focus when mapped."),
                                                         TRUE,
                                                         GTK_PARAM_READWRITE));  

  /**
   * GtkWindow:decorated:
   *
   * Whether the window should be decorated by the window manager.
   *
   * Since: 2.4
   */
  g_object_class_install_property (gobject_class,
                                   PROP_DECORATED,
                                   g_param_spec_boolean ("decorated",
							 P_("Decorated"),
							 P_("Whether the window should be decorated by the window manager"),
							 TRUE,
							 GTK_PARAM_READWRITE));

  /**
   * GtkWindow:deletable:
   *
   * Whether the window frame should have a close button.
   *
   * Since: 2.10
   */
  g_object_class_install_property (gobject_class,
                                   PROP_DELETABLE,
                                   g_param_spec_boolean ("deletable",
							 P_("Deletable"),
							 P_("Whether the window frame should have a close button"),
							 TRUE,
							 GTK_PARAM_READWRITE));

  /**
   * GtkWindow:has-resize-grip
   *
   * Whether the window has a corner resize grip.
   *
   * Note that the resize grip is only shown if the window is
   * actually resizable and not maximized. Use
   * #GtkWindow:resize-grip-visible to find out if the resize
   * grip is currently shown.
   *
   * Since: 3.0
   */
  g_object_class_install_property (gobject_class,
                                   PROP_HAS_RESIZE_GRIP,
                                   g_param_spec_boolean ("has-resize-grip",
                                                         P_("Resize grip"),
                                                         P_("Specifies whether the window should have a resize grip"),
                                                         TRUE,
                                                         GTK_PARAM_READWRITE));

  /**
   * GtkWindow:resize-grip-visible:
   *
   * Whether a corner resize grip is currently shown.
   *
   * Since: 3.0
   */
  g_object_class_install_property (gobject_class,
                                   PROP_RESIZE_GRIP_VISIBLE,
                                   g_param_spec_boolean ("resize-grip-visible",
                                                         P_("Resize grip is visible"),
                                                         P_("Specifies whether the window's resize grip is visible."),
                                                         FALSE,
                                                         GTK_PARAM_READABLE));


  /**
   * GtkWindow:gravity:
   *
   * The window gravity of the window. See gtk_window_move() and #GdkGravity for
   * more details about window gravity.
   *
   * Since: 2.4
   */
  g_object_class_install_property (gobject_class,
                                   PROP_GRAVITY,
                                   g_param_spec_enum ("gravity",
						      P_("Gravity"),
						      P_("The window gravity of the window"),
						      GDK_TYPE_GRAVITY,
						      GDK_GRAVITY_NORTH_WEST,
						      GTK_PARAM_READWRITE));


  /**
   * GtkWindow:transient-for:
   *
   * The transient parent of the window. See gtk_window_set_transient_for() for
   * more details about transient windows.
   *
   * Since: 2.10
   */
  g_object_class_install_property (gobject_class,
				   PROP_TRANSIENT_FOR,
				   g_param_spec_object ("transient-for",
							P_("Transient for Window"),
							P_("The transient parent of the dialog"),
							GTK_TYPE_WINDOW,
							GTK_PARAM_READWRITE| G_PARAM_CONSTRUCT));

  /**
   * GtkWindow:opacity:
   *
   * The requested opacity of the window. See gtk_window_set_opacity() for
   * more details about window opacity.
   *
   * Since: 2.12
   */
  g_object_class_install_property (gobject_class,
				   PROP_OPACITY,
				   g_param_spec_double ("opacity",
							P_("Opacity for Window"),
							P_("The opacity of the window, from 0 to 1"),
							0.0,
							1.0,
							1.0,
							GTK_PARAM_READWRITE));

  /* Style properties.
   */
  gtk_widget_class_install_style_property (widget_class,
                                           g_param_spec_int ("resize-grip-width",
                                                             P_("Width of resize grip"),
                                                             P_("Width of resize grip"),
                                                             0, G_MAXINT, 16, GTK_PARAM_READWRITE));

  gtk_widget_class_install_style_property (widget_class,
                                           g_param_spec_int ("resize-grip-height",
                                                             P_("Height of resize grip"),
                                                             P_("Height of resize grip"),
                                                             0, G_MAXINT, 16, GTK_PARAM_READWRITE));


  /**
   * GtkWindow:application:
   *
   * The #GtkApplication associated with the window.
   *
   * The application will be kept alive for at least as long as it
   * has any windows associated with it (see g_application_hold()
   * for a way to keep it alive without windows).
   *
   * Normally, the connection between the application and the window
   * will remain until the window is destroyed, but you can explicitly
   * remove it by setting the ::application property to %NULL.
   *
   * Since: 3.0
   */
  g_object_class_install_property (gobject_class,
                                   PROP_APPLICATION,
                                   g_param_spec_object ("application",
                                                        P_("GtkApplication"),
                                                        P_("The GtkApplication for the window"),
                                                        GTK_TYPE_APPLICATION,
                                                        GTK_PARAM_READWRITE | G_PARAM_STATIC_STRINGS));

  window_signals[SET_FOCUS] =
    g_signal_new (I_("set-focus"),
                  G_TYPE_FROM_CLASS (gobject_class),
                  G_SIGNAL_RUN_LAST,
                  G_STRUCT_OFFSET (GtkWindowClass, set_focus),
                  NULL, NULL,
                  _gtk_marshal_VOID__OBJECT,
                  G_TYPE_NONE, 1,
                  GTK_TYPE_WIDGET);

  /**
   * GtkWindow::activate-focus:
   * @window: the window which received the signal
   *
   * The ::activate-focus signal is a
   * <link linkend="keybinding-signals">keybinding signal</link>
   * which gets emitted when the user activates the currently
   * focused widget of @window.
   */
  window_signals[ACTIVATE_FOCUS] =
    g_signal_new (I_("activate-focus"),
                  G_TYPE_FROM_CLASS (gobject_class),
                  G_SIGNAL_RUN_LAST | G_SIGNAL_ACTION,
                  G_STRUCT_OFFSET (GtkWindowClass, activate_focus),
                  NULL, NULL,
                  _gtk_marshal_VOID__VOID,
                  G_TYPE_NONE,
                  0);

  /**
   * GtkWindow::activate-default:
   * @window: the window which received the signal
   *
   * The ::activate-default signal is a
   * <link linkend="keybinding-signals">keybinding signal</link>
   * which gets emitted when the user activates the default widget
   * of @window.
   */
  window_signals[ACTIVATE_DEFAULT] =
    g_signal_new (I_("activate-default"),
                  G_TYPE_FROM_CLASS (gobject_class),
                  G_SIGNAL_RUN_LAST | G_SIGNAL_ACTION,
                  G_STRUCT_OFFSET (GtkWindowClass, activate_default),
                  NULL, NULL,
                  _gtk_marshal_VOID__VOID,
                  G_TYPE_NONE,
                  0);

  /**
   * GtkWindow::keys-changed:
   * @window: the window which received the signal
   *
   * The ::keys-changed signal gets emitted when the set of accelerators
   * or mnemonics that are associated with @window changes.
   */
  window_signals[KEYS_CHANGED] =
    g_signal_new (I_("keys-changed"),
                  G_TYPE_FROM_CLASS (gobject_class),
                  G_SIGNAL_RUN_FIRST,
                  G_STRUCT_OFFSET (GtkWindowClass, keys_changed),
                  NULL, NULL,
                  _gtk_marshal_VOID__VOID,
                  G_TYPE_NONE,
                  0);

  /*
   * Key bindings
   */

  binding_set = gtk_binding_set_by_class (klass);

  gtk_binding_entry_add_signal (binding_set, GDK_KEY_space, 0,
                                "activate-focus", 0);
  gtk_binding_entry_add_signal (binding_set, GDK_KEY_KP_Space, 0,
                                "activate-focus", 0);
  
  gtk_binding_entry_add_signal (binding_set, GDK_KEY_Return, 0,
                                "activate-default", 0);
  gtk_binding_entry_add_signal (binding_set, GDK_KEY_ISO_Enter, 0,
                                "activate-default", 0);
  gtk_binding_entry_add_signal (binding_set, GDK_KEY_KP_Enter, 0,
                                "activate-default", 0);

  add_arrow_bindings (binding_set, GDK_KEY_Up, GTK_DIR_UP);
  add_arrow_bindings (binding_set, GDK_KEY_Down, GTK_DIR_DOWN);
  add_arrow_bindings (binding_set, GDK_KEY_Left, GTK_DIR_LEFT);
  add_arrow_bindings (binding_set, GDK_KEY_Right, GTK_DIR_RIGHT);

  add_tab_bindings (binding_set, 0, GTK_DIR_TAB_FORWARD);
  add_tab_bindings (binding_set, GDK_CONTROL_MASK, GTK_DIR_TAB_FORWARD);
  add_tab_bindings (binding_set, GDK_SHIFT_MASK, GTK_DIR_TAB_BACKWARD);
  add_tab_bindings (binding_set, GDK_CONTROL_MASK | GDK_SHIFT_MASK, GTK_DIR_TAB_BACKWARD);
}

static void
gtk_window_init (GtkWindow *window)
{
  GtkWindowPrivate *priv;

  window->priv = G_TYPE_INSTANCE_GET_PRIVATE (window,
                                              GTK_TYPE_WINDOW,
                                              GtkWindowPrivate);
  priv = window->priv;
  
  gtk_widget_set_has_window (GTK_WIDGET (window), TRUE);
  _gtk_widget_set_is_toplevel (GTK_WIDGET (window), TRUE);

  _gtk_widget_set_anchored (GTK_WIDGET (window), TRUE);

  gtk_container_set_resize_mode (GTK_CONTAINER (window), GTK_RESIZE_QUEUE);

  priv->title = NULL;
  priv->wmclass_name = g_strdup (g_get_prgname ());
  priv->wmclass_class = g_strdup (gdk_get_program_class ());
  priv->wm_role = NULL;
  priv->geometry_info = NULL;
  priv->type = GTK_WINDOW_TOPLEVEL;
  priv->focus_widget = NULL;
  priv->default_widget = NULL;
  priv->configure_request_count = 0;
  priv->resizable = TRUE;
  priv->configure_notify_received = FALSE;
  priv->position = GTK_WIN_POS_NONE;
  priv->need_default_size = TRUE;
  priv->need_default_position = TRUE;
  priv->modal = FALSE;
  priv->gdk_type_hint = GDK_WINDOW_TYPE_HINT_NORMAL;
  priv->gravity = GDK_GRAVITY_NORTH_WEST;
  priv->decorated = TRUE;
  priv->mnemonic_modifier = GDK_MOD1_MASK;
  priv->screen = gdk_screen_get_default ();

  priv->accept_focus = TRUE;
  priv->focus_on_map = TRUE;
  priv->deletable = TRUE;
  priv->type_hint = GDK_WINDOW_TYPE_HINT_NORMAL;
  priv->opacity = 1.0;
  priv->startup_id = NULL;
  priv->has_resize_grip = TRUE;
  priv->mnemonics_visible = TRUE;

  g_object_ref_sink (window);
  priv->has_user_ref_count = TRUE;
  toplevel_list = g_slist_prepend (toplevel_list, window);

  if (priv->screen)
    g_signal_connect (priv->screen, "composited-changed",
                      G_CALLBACK (gtk_window_on_composited_changed), window);

#ifdef GDK_WINDOWING_X11
  g_signal_connect (gtk_settings_get_for_screen (priv->screen),
                    "notify::gtk-application-prefer-dark-theme",
                    G_CALLBACK (gtk_window_on_theme_variant_changed), window);
#endif
}

static void
gtk_window_set_property (GObject      *object,
			 guint         prop_id,
			 const GValue *value,
			 GParamSpec   *pspec)
{
  GtkWindow  *window = GTK_WINDOW (object);
  GtkWindowPrivate *priv = window->priv;

  switch (prop_id)
    {
    case PROP_TYPE:
      priv->type = g_value_get_enum (value);
      break;
    case PROP_TITLE:
      gtk_window_set_title (window, g_value_get_string (value));
      break;
    case PROP_ROLE:
      gtk_window_set_role (window, g_value_get_string (value));
      break;
    case PROP_STARTUP_ID:
      gtk_window_set_startup_id (window, g_value_get_string (value));
      break;
    case PROP_RESIZABLE:
      gtk_window_set_resizable (window, g_value_get_boolean (value));
      break;
    case PROP_MODAL:
      gtk_window_set_modal (window, g_value_get_boolean (value));
      break;
    case PROP_WIN_POS:
      gtk_window_set_position (window, g_value_get_enum (value));
      break;
    case PROP_DEFAULT_WIDTH:
      gtk_window_set_default_size_internal (window,
                                            TRUE, g_value_get_int (value),
                                            FALSE, -1, FALSE);
      break;
    case PROP_DEFAULT_HEIGHT:
      gtk_window_set_default_size_internal (window,
                                            FALSE, -1,
                                            TRUE, g_value_get_int (value), FALSE);
      break;
    case PROP_DESTROY_WITH_PARENT:
      gtk_window_set_destroy_with_parent (window, g_value_get_boolean (value));
      break;
    case PROP_ICON:
      gtk_window_set_icon (window,
                           g_value_get_object (value));
      break;
    case PROP_ICON_NAME:
      gtk_window_set_icon_name (window, g_value_get_string (value));
      break;
    case PROP_SCREEN:
      gtk_window_set_screen (window, g_value_get_object (value));
      break;
    case PROP_TYPE_HINT:
      gtk_window_set_type_hint (window,
                                g_value_get_enum (value));
      break;
    case PROP_SKIP_TASKBAR_HINT:
      gtk_window_set_skip_taskbar_hint (window,
                                        g_value_get_boolean (value));
      break;
    case PROP_SKIP_PAGER_HINT:
      gtk_window_set_skip_pager_hint (window,
                                      g_value_get_boolean (value));
      break;
    case PROP_URGENCY_HINT:
      gtk_window_set_urgency_hint (window,
				   g_value_get_boolean (value));
      break;
    case PROP_ACCEPT_FOCUS:
      gtk_window_set_accept_focus (window,
				   g_value_get_boolean (value));
      break;
    case PROP_FOCUS_ON_MAP:
      gtk_window_set_focus_on_map (window,
				   g_value_get_boolean (value));
      break;
    case PROP_DECORATED:
      gtk_window_set_decorated (window, g_value_get_boolean (value));
      break;
    case PROP_DELETABLE:
      gtk_window_set_deletable (window, g_value_get_boolean (value));
      break;
    case PROP_GRAVITY:
      gtk_window_set_gravity (window, g_value_get_enum (value));
      break;
    case PROP_TRANSIENT_FOR:
      gtk_window_set_transient_for (window, g_value_get_object (value));
      break;
    case PROP_OPACITY:
      gtk_window_set_opacity (window, g_value_get_double (value));
      break;
    case PROP_HAS_RESIZE_GRIP:
      gtk_window_set_has_resize_grip (window, g_value_get_boolean (value));
      break;
    case PROP_APPLICATION:
      gtk_window_set_application (window, g_value_get_object (value));
      break;
    case PROP_MNEMONICS_VISIBLE:
      gtk_window_set_mnemonics_visible (window, g_value_get_boolean (value));
      break;
    default:
      G_OBJECT_WARN_INVALID_PROPERTY_ID (object, prop_id, pspec);
      break;
    }
}

static void
gtk_window_get_property (GObject      *object,
			 guint         prop_id,
			 GValue       *value,
			 GParamSpec   *pspec)
{
  GtkWindow  *window = GTK_WINDOW (object);
  GtkWindowPrivate *priv = window->priv;

  switch (prop_id)
    {
      GtkWindowGeometryInfo *info;
    case PROP_TYPE:
      g_value_set_enum (value, priv->type);
      break;
    case PROP_ROLE:
      g_value_set_string (value, priv->wm_role);
      break;
    case PROP_TITLE:
      g_value_set_string (value, priv->title);
      break;
    case PROP_RESIZABLE:
      g_value_set_boolean (value, priv->resizable);
      break;
    case PROP_MODAL:
      g_value_set_boolean (value, priv->modal);
      break;
    case PROP_WIN_POS:
      g_value_set_enum (value, priv->position);
      break;
    case PROP_DEFAULT_WIDTH:
      info = gtk_window_get_geometry_info (window, FALSE);
      if (!info)
	g_value_set_int (value, -1);
      else
	g_value_set_int (value, info->default_width);
      break;
    case PROP_DEFAULT_HEIGHT:
      info = gtk_window_get_geometry_info (window, FALSE);
      if (!info)
	g_value_set_int (value, -1);
      else
	g_value_set_int (value, info->default_height);
      break;
    case PROP_DESTROY_WITH_PARENT:
      g_value_set_boolean (value, priv->destroy_with_parent);
      break;
    case PROP_ICON:
      g_value_set_object (value, gtk_window_get_icon (window));
      break;
    case PROP_ICON_NAME:
      g_value_set_string (value, gtk_window_get_icon_name (window));
      break;
    case PROP_SCREEN:
      g_value_set_object (value, priv->screen);
      break;
    case PROP_IS_ACTIVE:
      g_value_set_boolean (value, priv->is_active);
      break;
    case PROP_HAS_TOPLEVEL_FOCUS:
      g_value_set_boolean (value, priv->has_toplevel_focus);
      break;
    case PROP_TYPE_HINT:
      g_value_set_enum (value, priv->type_hint);
      break;
    case PROP_SKIP_TASKBAR_HINT:
      g_value_set_boolean (value,
                           gtk_window_get_skip_taskbar_hint (window));
      break;
    case PROP_SKIP_PAGER_HINT:
      g_value_set_boolean (value,
                           gtk_window_get_skip_pager_hint (window));
      break;
    case PROP_URGENCY_HINT:
      g_value_set_boolean (value,
                           gtk_window_get_urgency_hint (window));
      break;
    case PROP_ACCEPT_FOCUS:
      g_value_set_boolean (value,
                           gtk_window_get_accept_focus (window));
      break;
    case PROP_FOCUS_ON_MAP:
      g_value_set_boolean (value,
                           gtk_window_get_focus_on_map (window));
      break;
    case PROP_DECORATED:
      g_value_set_boolean (value, gtk_window_get_decorated (window));
      break;
    case PROP_DELETABLE:
      g_value_set_boolean (value, gtk_window_get_deletable (window));
      break;
    case PROP_GRAVITY:
      g_value_set_enum (value, gtk_window_get_gravity (window));
      break;
    case PROP_TRANSIENT_FOR:
      g_value_set_object (value, gtk_window_get_transient_for (window));
      break;
    case PROP_OPACITY:
      g_value_set_double (value, gtk_window_get_opacity (window));
      break;
    case PROP_HAS_RESIZE_GRIP:
      g_value_set_boolean (value, priv->has_resize_grip);
      break;
    case PROP_RESIZE_GRIP_VISIBLE:
      g_value_set_boolean (value, gtk_window_resize_grip_is_visible (window));
      break;
    case PROP_APPLICATION:
      g_value_set_object (value, gtk_window_get_application (window));
      break;
    case PROP_MNEMONICS_VISIBLE:
      g_value_set_boolean (value, priv->mnemonics_visible);
      break;
    default:
      G_OBJECT_WARN_INVALID_PROPERTY_ID (object, prop_id, pspec);
      break;
    }
}

static void
gtk_window_buildable_interface_init (GtkBuildableIface *iface)
{
  parent_buildable_iface = g_type_interface_peek_parent (iface);
  iface->set_buildable_property = gtk_window_buildable_set_buildable_property;
  iface->parser_finished = gtk_window_buildable_parser_finished;
  iface->custom_tag_start = gtk_window_buildable_custom_tag_start;
  iface->custom_finished = gtk_window_buildable_custom_finished;
}

static void
gtk_window_buildable_set_buildable_property (GtkBuildable        *buildable,
					     GtkBuilder          *builder,
					     const gchar         *name,
					     const GValue        *value)
{
  GtkWindow *window = GTK_WINDOW (buildable);
  GtkWindowPrivate *priv = window->priv;

  if (strcmp (name, "visible") == 0 && g_value_get_boolean (value))
    priv->builder_visible = TRUE;
  else
    parent_buildable_iface->set_buildable_property (buildable, builder, name, value);
}

static void
gtk_window_buildable_parser_finished (GtkBuildable *buildable,
				      GtkBuilder   *builder)
{
  GtkWindow *window = GTK_WINDOW (buildable);
  GtkWindowPrivate *priv = window->priv;
  GObject *object;
  GSList *accels, *l;

  if (priv->builder_visible)
    gtk_widget_show (GTK_WIDGET (buildable));

  accels = g_object_get_qdata (G_OBJECT (buildable), quark_gtk_buildable_accels);
  for (l = accels; l; l = l->next)
    {
      object = gtk_builder_get_object (builder, l->data);
      if (!object)
	{
	  g_warning ("Unknown accel group %s specified in window %s",
		     (const gchar*)l->data, gtk_buildable_get_name (buildable));
	  continue;
	}
      gtk_window_add_accel_group (GTK_WINDOW (buildable),
				  GTK_ACCEL_GROUP (object));
      g_free (l->data);
    }

  g_object_set_qdata (G_OBJECT (buildable), quark_gtk_buildable_accels, NULL);

  parent_buildable_iface->parser_finished (buildable, builder);
}

typedef struct {
  GObject *object;
  GSList *items;
} GSListSubParserData;

static void
window_start_element (GMarkupParseContext *context,
			  const gchar         *element_name,
			  const gchar        **names,
			  const gchar        **values,
			  gpointer            user_data,
			  GError            **error)
{
  guint i;
  GSListSubParserData *data = (GSListSubParserData*)user_data;

  if (strcmp (element_name, "group") == 0)
    {
      for (i = 0; names[i]; i++)
	{
	  if (strcmp (names[i], "name") == 0)
	    data->items = g_slist_prepend (data->items, g_strdup (values[i]));
	}
    }
  else if (strcmp (element_name, "accel-groups") == 0)
    return;
  else
    g_warning ("Unsupported tag type for GtkWindow: %s\n",
	       element_name);

}

static const GMarkupParser window_parser =
  {
    window_start_element
  };

static gboolean
gtk_window_buildable_custom_tag_start (GtkBuildable  *buildable,
				       GtkBuilder    *builder,
				       GObject       *child,
				       const gchar   *tagname,
				       GMarkupParser *parser,
				       gpointer      *data)
{
  GSListSubParserData *parser_data;

  if (parent_buildable_iface->custom_tag_start (buildable, builder, child, 
						tagname, parser, data))
    return TRUE;

  if (strcmp (tagname, "accel-groups") == 0)
    {
      parser_data = g_slice_new0 (GSListSubParserData);
      parser_data->items = NULL;
      parser_data->object = G_OBJECT (buildable);

      *parser = window_parser;
      *data = parser_data;
      return TRUE;
    }

  return FALSE;
}

static void
gtk_window_buildable_custom_finished (GtkBuildable  *buildable,
					  GtkBuilder    *builder,
					  GObject       *child,
					  const gchar   *tagname,
					  gpointer       user_data)
{
  GSListSubParserData *data;

  parent_buildable_iface->custom_finished (buildable, builder, child, 
					   tagname, user_data);

  if (strcmp (tagname, "accel-groups") != 0)
    return;
  
  data = (GSListSubParserData*)user_data;

  g_object_set_qdata_full (G_OBJECT (buildable), quark_gtk_buildable_accels, 
			   data->items, (GDestroyNotify) g_slist_free);

  g_slice_free (GSListSubParserData, data);
}

/**
 * gtk_window_new:
 * @type: type of window
 * 
 * Creates a new #GtkWindow, which is a toplevel window that can
 * contain other widgets. Nearly always, the type of the window should
 * be #GTK_WINDOW_TOPLEVEL. If you're implementing something like a
 * popup menu from scratch (which is a bad idea, just use #GtkMenu),
 * you might use #GTK_WINDOW_POPUP. #GTK_WINDOW_POPUP is not for
 * dialogs, though in some other toolkits dialogs are called "popups".
 * In GTK+, #GTK_WINDOW_POPUP means a pop-up menu or pop-up tooltip.
 * On X11, popup windows are not controlled by the <link
 * linkend="gtk-X11-arch">window manager</link>.
 *
 * If you simply want an undecorated window (no window borders), use
 * gtk_window_set_decorated(), don't use #GTK_WINDOW_POPUP.
 * 
 * Return value: a new #GtkWindow.
 **/
GtkWidget*
gtk_window_new (GtkWindowType type)
{
  GtkWindowPrivate *priv;
  GtkWindow *window;

  g_return_val_if_fail (type >= GTK_WINDOW_TOPLEVEL && type <= GTK_WINDOW_POPUP, NULL);

  window = g_object_new (GTK_TYPE_WINDOW, NULL);
  priv = window->priv;

  priv->type = type;

  return GTK_WIDGET (window);
}

/**
 * gtk_window_set_title:
 * @window: a #GtkWindow
 * @title: title of the window
 * 
 * Sets the title of the #GtkWindow. The title of a window will be
 * displayed in its title bar; on the X Window System, the title bar
 * is rendered by the <link linkend="gtk-X11-arch">window
 * manager</link>, so exactly how the title appears to users may vary
 * according to a user's exact configuration. The title should help a
 * user distinguish this window from other windows they may have
 * open. A good title might include the application name and current
 * document filename, for example.
 * 
 **/
void
gtk_window_set_title (GtkWindow   *window,
		      const gchar *title)
{
  GtkWindowPrivate *priv;
  GtkWidget *widget;
  char *new_title;
  
  g_return_if_fail (GTK_IS_WINDOW (window));

  priv = window->priv;
  widget = GTK_WIDGET (window);

  new_title = g_strdup (title);
  g_free (priv->title);
  priv->title = new_title;

  if (gtk_widget_get_realized (widget))
    {
      gdk_window_set_title (gtk_widget_get_window (widget),
                            priv->title);
    }

  g_object_notify (G_OBJECT (window), "title");
}

/**
 * gtk_window_get_title:
 * @window: a #GtkWindow
 *
 * Retrieves the title of the window. See gtk_window_set_title().
 *
 * Return value: the title of the window, or %NULL if none has
 *    been set explicitely. The returned string is owned by the widget
 *    and must not be modified or freed.
 **/
G_CONST_RETURN gchar *
gtk_window_get_title (GtkWindow *window)
{
  g_return_val_if_fail (GTK_IS_WINDOW (window), NULL);

  return window->priv->title;
}

/**
 * gtk_window_set_wmclass:
 * @window: a #GtkWindow
 * @wmclass_name: window name hint
 * @wmclass_class: window class hint
 *
 * Don't use this function. It sets the X Window System "class" and
 * "name" hints for a window.  According to the ICCCM, you should
 * always set these to the same value for all windows in an
 * application, and GTK+ sets them to that value by default, so calling
 * this function is sort of pointless. However, you may want to call
 * gtk_window_set_role() on each window in your application, for the
 * benefit of the session manager. Setting the role allows the window
 * manager to restore window positions when loading a saved session.
 * 
 **/
void
gtk_window_set_wmclass (GtkWindow *window,
			const gchar *wmclass_name,
			const gchar *wmclass_class)
{
  GtkWindowPrivate *priv;

  g_return_if_fail (GTK_IS_WINDOW (window));

  priv = window->priv;

  g_free (priv->wmclass_name);
  priv->wmclass_name = g_strdup (wmclass_name);

  g_free (priv->wmclass_class);
  priv->wmclass_class = g_strdup (wmclass_class);

  if (gtk_widget_get_realized (GTK_WIDGET (window)))
    g_warning ("gtk_window_set_wmclass: shouldn't set wmclass after window is realized!\n");
}

/**
 * gtk_window_set_role:
 * @window: a #GtkWindow
 * @role: unique identifier for the window to be used when restoring a session
 *
 * This function is only useful on X11, not with other GTK+ targets.
 * 
 * In combination with the window title, the window role allows a
 * <link linkend="gtk-X11-arch">window manager</link> to identify "the
 * same" window when an application is restarted. So for example you
 * might set the "toolbox" role on your app's toolbox window, so that
 * when the user restarts their session, the window manager can put
 * the toolbox back in the same place.
 *
 * If a window already has a unique title, you don't need to set the
 * role, since the WM can use the title to identify the window when
 * restoring the session.
 * 
 **/
void
gtk_window_set_role (GtkWindow   *window,
                     const gchar *role)
{
  GtkWindowPrivate *priv;
  char *new_role;
  
  g_return_if_fail (GTK_IS_WINDOW (window));

  priv = window->priv;

  new_role = g_strdup (role);
  g_free (priv->wm_role);
  priv->wm_role = new_role;

  if (gtk_widget_get_realized (GTK_WIDGET (window)))
    gdk_window_set_role (gtk_widget_get_window (GTK_WIDGET (window)),
                         priv->wm_role);

  g_object_notify (G_OBJECT (window), "role");
}

/**
 * gtk_window_set_startup_id:
 * @window: a #GtkWindow
 * @startup_id: a string with startup-notification identifier
 *
 * Startup notification identifiers are used by desktop environment to 
 * track application startup, to provide user feedback and other 
 * features. This function changes the corresponding property on the
 * underlying GdkWindow. Normally, startup identifier is managed 
 * automatically and you should only use this function in special cases
 * like transferring focus from other processes. You should use this
 * function before calling gtk_window_present() or any equivalent
 * function generating a window map event.
 *
 * This function is only useful on X11, not with other GTK+ targets.
 * 
 * Since: 2.12
 **/
void
gtk_window_set_startup_id (GtkWindow   *window,
                           const gchar *startup_id)
{
  GtkWindowPrivate *priv;
  GtkWidget *widget;

  g_return_if_fail (GTK_IS_WINDOW (window));

  priv = window->priv;
  widget = GTK_WIDGET (window);

  g_free (priv->startup_id);
  priv->startup_id = g_strdup (startup_id);

  if (gtk_widget_get_realized (widget))
    {
      GdkWindow *gdk_window;
      guint32 timestamp = extract_time_from_startup_id (priv->startup_id);

      gdk_window = gtk_widget_get_window (widget);

#ifdef GDK_WINDOWING_X11
      if (timestamp != GDK_CURRENT_TIME && GDK_IS_X11_WINDOW(gdk_window))
	gdk_x11_window_set_user_time (gdk_window, timestamp);
#endif

      /* Here we differentiate real and "fake" startup notification IDs,
       * constructed on purpose just to pass interaction timestamp
       */
      if (startup_id_is_fake (priv->startup_id))
	gtk_window_present_with_time (window, timestamp);
      else 
        {
          gdk_window_set_startup_id (gdk_window,
                                     priv->startup_id);
          
          /* If window is mapped, terminate the startup-notification too */
          if (gtk_widget_get_mapped (widget) &&
              !disable_startup_notification)
            gdk_notify_startup_complete_with_id (priv->startup_id);
        }
    }

  g_object_notify (G_OBJECT (window), "startup-id");
}

/**
 * gtk_window_get_role:
 * @window: a #GtkWindow
 *
 * Returns the role of the window. See gtk_window_set_role() for
 * further explanation.
 *
 * Return value: the role of the window if set, or %NULL. The
 *   returned is owned by the widget and must not be modified
 *   or freed.
 **/
G_CONST_RETURN gchar *
gtk_window_get_role (GtkWindow *window)
{
  g_return_val_if_fail (GTK_IS_WINDOW (window), NULL);

  return window->priv->wm_role;
}

/**
 * gtk_window_set_focus:
 * @window: a #GtkWindow
 * @focus: (allow-none): widget to be the new focus widget, or %NULL to unset
 *   any focus widget for the toplevel window.
 *
 * If @focus is not the current focus widget, and is focusable, sets
 * it as the focus widget for the window. If @focus is %NULL, unsets
 * the focus widget for this window. To set the focus to a particular
 * widget in the toplevel, it is usually more convenient to use
 * gtk_widget_grab_focus() instead of this function.
 **/
void
gtk_window_set_focus (GtkWindow *window,
		      GtkWidget *focus)
{
  GtkWindowPrivate *priv;
  GtkWidget *parent;

  g_return_if_fail (GTK_IS_WINDOW (window));

  priv = window->priv;

  if (focus)
    {
      g_return_if_fail (GTK_IS_WIDGET (focus));
      g_return_if_fail (gtk_widget_get_can_focus (focus));
    }

  if (focus)
    gtk_widget_grab_focus (focus);
  else
    {
      /* Clear the existing focus chain, so that when we focus into
       * the window again, we start at the beginnning.
       */
      GtkWidget *widget = priv->focus_widget;
      if (widget)
	{
	  while ((parent = gtk_widget_get_parent (widget)))
	    {
	      widget = parent;
	      gtk_container_set_focus_child (GTK_CONTAINER (widget), NULL);
	    }
	}
      
      _gtk_window_internal_set_focus (window, NULL);
    }
}

void
_gtk_window_internal_set_focus (GtkWindow *window,
				GtkWidget *focus)
{
  GtkWindowPrivate *priv;

  g_return_if_fail (GTK_IS_WINDOW (window));

  priv = window->priv;

  if ((priv->focus_widget != focus) ||
      (focus && !gtk_widget_has_focus (focus)))
    g_signal_emit (window, window_signals[SET_FOCUS], 0, focus);
}

/**
 * gtk_window_set_default:
 * @window: a #GtkWindow
 * @default_widget: (allow-none): widget to be the default, or %NULL to unset the
 *                  default widget for the toplevel.
 *
 * The default widget is the widget that's activated when the user
 * presses Enter in a dialog (for example). This function sets or
 * unsets the default widget for a #GtkWindow about. When setting
 * (rather than unsetting) the default widget it's generally easier to
 * call gtk_widget_grab_focus() on the widget. Before making a widget
 * the default widget, you must set the #GTK_CAN_DEFAULT flag on the
 * widget you'd like to make the default using GTK_WIDGET_SET_FLAGS().
 **/
void
gtk_window_set_default (GtkWindow *window,
			GtkWidget *default_widget)
{
  GtkWindowPrivate *priv;

  g_return_if_fail (GTK_IS_WINDOW (window));

  priv = window->priv;

  if (default_widget)
    g_return_if_fail (gtk_widget_get_can_default (default_widget));

  if (priv->default_widget != default_widget)
    {
      GtkWidget *old_default_widget = NULL;
      
      if (default_widget)
	g_object_ref (default_widget);

      if (priv->default_widget)
	{
          old_default_widget = priv->default_widget;

          if (priv->focus_widget != priv->default_widget ||
              !gtk_widget_get_receives_default (priv->default_widget))
            _gtk_widget_set_has_default (priv->default_widget, FALSE);

          gtk_widget_queue_draw (priv->default_widget);
	}

      priv->default_widget = default_widget;

      if (priv->default_widget)
	{
          if (priv->focus_widget == NULL ||
              !gtk_widget_get_receives_default (priv->focus_widget))
            _gtk_widget_set_has_default (priv->default_widget, TRUE);

          gtk_widget_queue_draw (priv->default_widget);
	}

      if (old_default_widget)
	g_object_notify (G_OBJECT (old_default_widget), "has-default");
      
      if (default_widget)
	{
	  g_object_notify (G_OBJECT (default_widget), "has-default");
	  g_object_unref (default_widget);
	}
    }
}

/**
 * gtk_window_get_default_widget:
 * @window: a #GtkWindow
 *
 * Returns the default widget for @window. See gtk_window_set_default()
 * for more details.
 *
 * Returns: (transfer none): the default widget, or %NULL if there is none.
 *
 * Since: 2.14
 **/
GtkWidget *
gtk_window_get_default_widget (GtkWindow *window)
{
  g_return_val_if_fail (GTK_IS_WINDOW (window), NULL);

  return window->priv->default_widget;
}

static gboolean
handle_keys_changed (gpointer data)
{
  GtkWindow *window = GTK_WINDOW (data);
  GtkWindowPrivate *priv = window->priv;

  if (priv->keys_changed_handler)
    {
      g_source_remove (priv->keys_changed_handler);
      priv->keys_changed_handler = 0;
    }

  g_signal_emit (window, window_signals[KEYS_CHANGED], 0);
  
  return FALSE;
}

static void
gtk_window_notify_keys_changed (GtkWindow *window)
{
  GtkWindowPrivate *priv = window->priv;

  if (!priv->keys_changed_handler)
    priv->keys_changed_handler = gdk_threads_add_idle (handle_keys_changed, window);
}

/**
 * gtk_window_add_accel_group:
 * @window: window to attach accelerator group to
 * @accel_group: a #GtkAccelGroup
 *
 * Associate @accel_group with @window, such that calling
 * gtk_accel_groups_activate() on @window will activate accelerators
 * in @accel_group.
 **/
void
gtk_window_add_accel_group (GtkWindow     *window,
			    GtkAccelGroup *accel_group)
{
  g_return_if_fail (GTK_IS_WINDOW (window));
  g_return_if_fail (GTK_IS_ACCEL_GROUP (accel_group));

  _gtk_accel_group_attach (accel_group, G_OBJECT (window));
  g_signal_connect_object (accel_group, "accel-changed",
			   G_CALLBACK (gtk_window_notify_keys_changed),
			   window, G_CONNECT_SWAPPED);
  gtk_window_notify_keys_changed (window);
}

/**
 * gtk_window_remove_accel_group:
 * @window: a #GtkWindow
 * @accel_group: a #GtkAccelGroup
 *
 * Reverses the effects of gtk_window_add_accel_group().
 **/
void
gtk_window_remove_accel_group (GtkWindow     *window,
			       GtkAccelGroup *accel_group)
{
  g_return_if_fail (GTK_IS_WINDOW (window));
  g_return_if_fail (GTK_IS_ACCEL_GROUP (accel_group));

  g_signal_handlers_disconnect_by_func (accel_group,
					gtk_window_notify_keys_changed,
					window);
  _gtk_accel_group_detach (accel_group, G_OBJECT (window));
  gtk_window_notify_keys_changed (window);
}

static GtkMnemonicHash *
gtk_window_get_mnemonic_hash (GtkWindow *window,
			      gboolean   create)
{
  GtkWindowPrivate *private = window->priv;

  if (!private->mnemonic_hash && create)
    private->mnemonic_hash = _gtk_mnemonic_hash_new ();

  return private->mnemonic_hash;
}

/**
 * gtk_window_add_mnemonic:
 * @window: a #GtkWindow
 * @keyval: the mnemonic
 * @target: the widget that gets activated by the mnemonic
 *
 * Adds a mnemonic to this window.
 */
void
gtk_window_add_mnemonic (GtkWindow *window,
			 guint      keyval,
			 GtkWidget *target)
{
  g_return_if_fail (GTK_IS_WINDOW (window));
  g_return_if_fail (GTK_IS_WIDGET (target));

  _gtk_mnemonic_hash_add (gtk_window_get_mnemonic_hash (window, TRUE),
			  keyval, target);
  gtk_window_notify_keys_changed (window);
}

/**
 * gtk_window_remove_mnemonic:
 * @window: a #GtkWindow
 * @keyval: the mnemonic
 * @target: the widget that gets activated by the mnemonic
 *
 * Removes a mnemonic from this window.
 */
void
gtk_window_remove_mnemonic (GtkWindow *window,
			    guint      keyval,
			    GtkWidget *target)
{
  g_return_if_fail (GTK_IS_WINDOW (window));
  g_return_if_fail (GTK_IS_WIDGET (target));
  
  _gtk_mnemonic_hash_remove (gtk_window_get_mnemonic_hash (window, TRUE),
			     keyval, target);
  gtk_window_notify_keys_changed (window);
}

/**
 * gtk_window_mnemonic_activate:
 * @window: a #GtkWindow
 * @keyval: the mnemonic
 * @modifier: the modifiers 
 * @returns: %TRUE if the activation is done. 
 * 
 * Activates the targets associated with the mnemonic.
 */
gboolean
gtk_window_mnemonic_activate (GtkWindow      *window,
			      guint           keyval,
			      GdkModifierType modifier)
{
  GtkWindowPrivate *priv;

  g_return_val_if_fail (GTK_IS_WINDOW (window), FALSE);

  priv = window->priv;

  if (priv->mnemonic_modifier == (modifier & gtk_accelerator_get_default_mod_mask ()))
      {
	GtkMnemonicHash *mnemonic_hash = gtk_window_get_mnemonic_hash (window, FALSE);
	if (mnemonic_hash)
	  return _gtk_mnemonic_hash_activate (mnemonic_hash, keyval);
      }

  return FALSE;
}

/**
 * gtk_window_set_mnemonic_modifier:
 * @window: a #GtkWindow
 * @modifier: the modifier mask used to activate
 *               mnemonics on this window.
 *
 * Sets the mnemonic modifier for this window. 
 **/
void
gtk_window_set_mnemonic_modifier (GtkWindow      *window,
				  GdkModifierType modifier)
{
  GtkWindowPrivate *priv;

  g_return_if_fail (GTK_IS_WINDOW (window));
  g_return_if_fail ((modifier & ~GDK_MODIFIER_MASK) == 0);

  priv = window->priv;

  priv->mnemonic_modifier = modifier;
  gtk_window_notify_keys_changed (window);
}

/**
 * gtk_window_get_mnemonic_modifier:
 * @window: a #GtkWindow
 *
 * Returns the mnemonic modifier for this window. See
 * gtk_window_set_mnemonic_modifier().
 *
 * Return value: the modifier mask used to activate
 *               mnemonics on this window.
 **/
GdkModifierType
gtk_window_get_mnemonic_modifier (GtkWindow *window)
{
  g_return_val_if_fail (GTK_IS_WINDOW (window), 0);

  return window->priv->mnemonic_modifier;
}

/**
 * gtk_window_set_position:
 * @window: a #GtkWindow.
 * @position: a position constraint.
 *
 * Sets a position constraint for this window. If the old or new
 * constraint is %GTK_WIN_POS_CENTER_ALWAYS, this will also cause
 * the window to be repositioned to satisfy the new constraint. 
 **/
void
gtk_window_set_position (GtkWindow         *window,
			 GtkWindowPosition  position)
{
  GtkWindowPrivate *priv;

  g_return_if_fail (GTK_IS_WINDOW (window));

  priv = window->priv;

  if (position == GTK_WIN_POS_CENTER_ALWAYS ||
      priv->position == GTK_WIN_POS_CENTER_ALWAYS)
    {
      GtkWindowGeometryInfo *info;

      info = gtk_window_get_geometry_info (window, TRUE);

      /* this flag causes us to re-request the CENTER_ALWAYS
       * constraint in gtk_window_move_resize(), see
       * comment in that function.
       */
      info->position_constraints_changed = TRUE;

      gtk_widget_queue_resize_no_redraw (GTK_WIDGET (window));
    }

  priv->position = position;
  
  g_object_notify (G_OBJECT (window), "window-position");
}

/**
 * gtk_window_activate_focus:
 * @window: a #GtkWindow
 * 
 * Activates the current focused widget within the window.
 * 
 * Return value: %TRUE if a widget got activated.
 **/
gboolean 
gtk_window_activate_focus (GtkWindow *window)
{
  GtkWindowPrivate *priv;

  g_return_val_if_fail (GTK_IS_WINDOW (window), FALSE);

  priv = window->priv;

  if (priv->focus_widget && gtk_widget_is_sensitive (priv->focus_widget))
    return gtk_widget_activate (priv->focus_widget);

  return FALSE;
}

/**
 * gtk_window_get_focus:
 * @window: a #GtkWindow
 * 
 * Retrieves the current focused widget within the window.
 * Note that this is the widget that would have the focus
 * if the toplevel window focused; if the toplevel window
 * is not focused then  <literal>gtk_widget_has_focus (widget)</literal> will
 * not be %TRUE for the widget.
 *
 * Return value: (transfer none): the currently focused widget, or %NULL if there is none.
 **/
GtkWidget *
gtk_window_get_focus (GtkWindow *window)
{
  g_return_val_if_fail (GTK_IS_WINDOW (window), NULL);

  return window->priv->focus_widget;
}

/**
 * gtk_window_activate_default:
 * @window: a #GtkWindow
 * 
 * Activates the default widget for the window, unless the current 
 * focused widget has been configured to receive the default action 
 * (see gtk_widget_set_receives_default()), in which case the
 * focused widget is activated. 
 * 
 * Return value: %TRUE if a widget got activated.
 **/
gboolean
gtk_window_activate_default (GtkWindow *window)
{
  GtkWindowPrivate *priv;

  g_return_val_if_fail (GTK_IS_WINDOW (window), FALSE);

  priv = window->priv;

  if (priv->default_widget && gtk_widget_is_sensitive (priv->default_widget) &&
      (!priv->focus_widget || !gtk_widget_get_receives_default (priv->focus_widget)))
    return gtk_widget_activate (priv->default_widget);
  else if (priv->focus_widget && gtk_widget_is_sensitive (priv->focus_widget))
    return gtk_widget_activate (priv->focus_widget);

  return FALSE;
}

/**
 * gtk_window_set_modal:
 * @window: a #GtkWindow
 * @modal: whether the window is modal
 * 
 * Sets a window modal or non-modal. Modal windows prevent interaction
 * with other windows in the same application. To keep modal dialogs
 * on top of main application windows, use
 * gtk_window_set_transient_for() to make the dialog transient for the
 * parent; most <link linkend="gtk-X11-arch">window managers</link>
 * will then disallow lowering the dialog below the parent.
 * 
 * 
 **/
void
gtk_window_set_modal (GtkWindow *window,
		      gboolean   modal)
{
  GtkWindowPrivate *priv;
  GtkWidget *widget;

  g_return_if_fail (GTK_IS_WINDOW (window));

  priv = window->priv;

  modal = modal != FALSE;
  if (priv->modal == modal)
    return;

  priv->modal = modal;
  widget = GTK_WIDGET (window);
  
  /* adjust desired modality state */
  if (gtk_widget_get_realized (widget))
    {
      if (priv->modal)
	gdk_window_set_modal_hint (gtk_widget_get_window (widget), TRUE);
      else
	gdk_window_set_modal_hint (gtk_widget_get_window (widget), FALSE);
    }

  if (gtk_widget_get_visible (widget))
    {
      if (priv->modal)
	gtk_grab_add (widget);
      else
	gtk_grab_remove (widget);
    }

  g_object_notify (G_OBJECT (window), "modal");
}

/**
 * gtk_window_get_modal:
 * @window: a #GtkWindow
 * 
 * Returns whether the window is modal. See gtk_window_set_modal().
 *
 * Return value: %TRUE if the window is set to be modal and
 *               establishes a grab when shown
 **/
gboolean
gtk_window_get_modal (GtkWindow *window)
{
  g_return_val_if_fail (GTK_IS_WINDOW (window), FALSE);

  return window->priv->modal;
}

/**
 * gtk_window_list_toplevels:
 * 
 * Returns a list of all existing toplevel windows. The widgets
 * in the list are not individually referenced. If you want
 * to iterate through the list and perform actions involving
 * callbacks that might destroy the widgets, you <emphasis>must</emphasis> call
 * <literal>g_list_foreach (result, (GFunc)g_object_ref, NULL)</literal> first, and
 * then unref all the widgets afterwards.
 *
 * Return value: (element-type GtkWidget) (transfer container): list of toplevel widgets
 **/
GList*
gtk_window_list_toplevels (void)
{
  GList *list = NULL;
  GSList *slist;

  for (slist = toplevel_list; slist; slist = slist->next)
    list = g_list_prepend (list, slist->data);

  return list;
}

static void
gtk_window_dispose (GObject *object)
{
  GtkWindow *window = GTK_WINDOW (object);

  gtk_window_set_focus (window, NULL);
  gtk_window_set_default (window, NULL);

  G_OBJECT_CLASS (gtk_window_parent_class)->dispose (object);
}

static void
parent_destroyed_callback (GtkWindow *parent, GtkWindow *child)
{
  gtk_widget_destroy (GTK_WIDGET (child));
}

static void
connect_parent_destroyed (GtkWindow *window)
{
  GtkWindowPrivate *priv = window->priv;

  if (priv->transient_parent)
    {
      g_signal_connect (priv->transient_parent,
                        "destroy",
                        G_CALLBACK (parent_destroyed_callback),
                        window);
    }  
}

static void
disconnect_parent_destroyed (GtkWindow *window)
{
  GtkWindowPrivate *priv = window->priv;

  if (priv->transient_parent)
    {
      g_signal_handlers_disconnect_by_func (priv->transient_parent,
					    parent_destroyed_callback,
					    window);
    }
}

static void
gtk_window_transient_parent_realized (GtkWidget *parent,
				      GtkWidget *window)
{
  if (gtk_widget_get_realized (window))
    gdk_window_set_transient_for (gtk_widget_get_window (window),
                                  gtk_widget_get_window (parent));
}

static void
gtk_window_transient_parent_unrealized (GtkWidget *parent,
					GtkWidget *window)
{
  if (gtk_widget_get_realized (window))
    gdk_property_delete (gtk_widget_get_window (window),
			 gdk_atom_intern_static_string ("WM_TRANSIENT_FOR"));
}

static void
gtk_window_transient_parent_screen_changed (GtkWindow	*parent,
					    GParamSpec	*pspec,
					    GtkWindow   *window)
{
  gtk_window_set_screen (window, parent->priv->screen);
}

static void       
gtk_window_unset_transient_for  (GtkWindow *window)
{
  GtkWindowPrivate *priv = window->priv;

  if (priv->transient_parent)
    {
      g_signal_handlers_disconnect_by_func (priv->transient_parent,
					    gtk_window_transient_parent_realized,
					    window);
      g_signal_handlers_disconnect_by_func (priv->transient_parent,
					    gtk_window_transient_parent_unrealized,
					    window);
      g_signal_handlers_disconnect_by_func (priv->transient_parent,
					    gtk_window_transient_parent_screen_changed,
					    window);
      g_signal_handlers_disconnect_by_func (priv->transient_parent,
					    gtk_widget_destroyed,
					    &priv->transient_parent);

      if (priv->destroy_with_parent)
        disconnect_parent_destroyed (window);

      priv->transient_parent = NULL;

      if (priv->transient_parent_group)
	{
	  priv->transient_parent_group = FALSE;
	  gtk_window_group_remove_window (priv->group,
					  window);
	}
    }
}

/**
 * gtk_window_set_transient_for:
 * @window: a #GtkWindow
 * @parent: (allow-none): parent window, or %NULL
 *
 * Dialog windows should be set transient for the main application
 * window they were spawned from. This allows <link
 * linkend="gtk-X11-arch">window managers</link> to e.g. keep the
 * dialog on top of the main window, or center the dialog over the
 * main window. gtk_dialog_new_with_buttons() and other convenience
 * functions in GTK+ will sometimes call
 * gtk_window_set_transient_for() on your behalf.
 *
 * Passing %NULL for @parent unsets the current transient window.
 *
 * On Windows, this function puts the child window on top of the parent,
 * much as the window manager would have done on X.
 */
void
gtk_window_set_transient_for  (GtkWindow *window,
			       GtkWindow *parent)
{
  GtkWindowPrivate *priv;

  g_return_if_fail (GTK_IS_WINDOW (window));
  g_return_if_fail (parent == NULL || GTK_IS_WINDOW (parent));
  g_return_if_fail (window != parent);

  priv = window->priv;

  if (priv->transient_parent)
    {
      if (gtk_widget_get_realized (GTK_WIDGET (window)) &&
          gtk_widget_get_realized (GTK_WIDGET (priv->transient_parent)) &&
          (!parent || !gtk_widget_get_realized (GTK_WIDGET (parent))))
	gtk_window_transient_parent_unrealized (GTK_WIDGET (priv->transient_parent),
						GTK_WIDGET (window));

      gtk_window_unset_transient_for (window);
    }

  priv->transient_parent = parent;

  if (parent)
    {
      g_signal_connect (parent, "destroy",
			G_CALLBACK (gtk_widget_destroyed),
			&priv->transient_parent);
      g_signal_connect (parent, "realize",
			G_CALLBACK (gtk_window_transient_parent_realized),
			window);
      g_signal_connect (parent, "unrealize",
			G_CALLBACK (gtk_window_transient_parent_unrealized),
			window);
      g_signal_connect (parent, "notify::screen",
			G_CALLBACK (gtk_window_transient_parent_screen_changed),
			window);

      gtk_window_set_screen (window, parent->priv->screen);

      if (priv->destroy_with_parent)
        connect_parent_destroyed (window);
      
      if (gtk_widget_get_realized (GTK_WIDGET (window)) &&
	  gtk_widget_get_realized (GTK_WIDGET (parent)))
	gtk_window_transient_parent_realized (GTK_WIDGET (parent),
					      GTK_WIDGET (window));

      if (parent->priv->group)
	{
	  gtk_window_group_add_window (parent->priv->group, window);
	  priv->transient_parent_group = TRUE;
	}
    }
}

/**
 * gtk_window_get_transient_for:
 * @window: a #GtkWindow
 *
 * Fetches the transient parent for this window. See
 * gtk_window_set_transient_for().
 *
 * Return value: (transfer none): the transient parent for this window, or %NULL
 *    if no transient parent has been set.
 **/
GtkWindow *
gtk_window_get_transient_for (GtkWindow *window)
{
  g_return_val_if_fail (GTK_IS_WINDOW (window), NULL);

  return window->priv->transient_parent;
}

/**
 * gtk_window_set_opacity:
 * @window: a #GtkWindow
 * @opacity: desired opacity, between 0 and 1
 *
 * Request the windowing system to make @window partially transparent,
 * with opacity 0 being fully transparent and 1 fully opaque. (Values
 * of the opacity parameter are clamped to the [0,1] range.) On X11
 * this has any effect only on X screens with a compositing manager
 * running. See gtk_widget_is_composited(). On Windows it should work
 * always.
 * 
 * Note that setting a window's opacity after the window has been
 * shown causes it to flicker once on Windows.
 *
 * Since: 2.12
 **/
void       
gtk_window_set_opacity  (GtkWindow *window, 
			 gdouble    opacity)
{
  GtkWindowPrivate *priv;

  g_return_if_fail (GTK_IS_WINDOW (window));

  priv = window->priv;

  if (opacity < 0.0)
    opacity = 0.0;
  else if (opacity > 1.0)
    opacity = 1.0;

  priv->opacity_set = TRUE;
  priv->opacity = opacity;

  if (gtk_widget_get_realized (GTK_WIDGET (window)))
    gdk_window_set_opacity (gtk_widget_get_window (GTK_WIDGET (window)),
                            priv->opacity);
}

/**
 * gtk_window_get_opacity:
 * @window: a #GtkWindow
 *
 * Fetches the requested opacity for this window. See
 * gtk_window_set_opacity().
 *
 * Return value: the requested opacity for this window.
 *
 * Since: 2.12
 **/
gdouble
gtk_window_get_opacity (GtkWindow *window)
{
  g_return_val_if_fail (GTK_IS_WINDOW (window), 0.0);

  return window->priv->opacity;
}

/**
 * gtk_window_get_application:
 * @window: a #GtkWindow
 *
 * Gets the #GtkApplication associated with the window (if any).
 *
 * Return value: (transfer none): a #GtkApplication, or %NULL
 *
 * Since: 3.0
 **/
GtkApplication *
gtk_window_get_application (GtkWindow *window)
{
  g_return_val_if_fail (GTK_IS_WINDOW (window), NULL);

  return window->priv->application;
}

static void
gtk_window_release_application (GtkWindow *window)
{
  if (window->priv->application)
    {
      GtkApplication *application;

      /* steal reference into temp variable */
      application = window->priv->application;
      window->priv->application = NULL;

      gtk_application_remove_window (application, window);
      g_object_unref (application);
    }
}

/**
 * gtk_window_set_application:
 * @window: a #GtkWindow
 * @application: (allow-none): a #GtkApplication, or %NULL
 *
 * Sets or unsets the #GtkApplication associated with the window.
 *
 * The application will be kept alive for at least as long as the window
 * is open.
 *
 * Since: 3.0
 **/
void
gtk_window_set_application (GtkWindow      *window,
                            GtkApplication *application)
{
  GtkWindowPrivate *priv;

  g_return_if_fail (GTK_IS_WINDOW (window));

  priv = window->priv;
  if (priv->application != application)
    {
      gtk_window_release_application (window);

      priv->application = application;

      if (priv->application != NULL)
        {
          g_object_ref (priv->application);

          gtk_application_add_window (priv->application, window);
        }

      g_object_notify (G_OBJECT (window), "application");
    }
}

/**
 * gtk_window_set_type_hint:
 * @window: a #GtkWindow
 * @hint: the window type
 *
 * By setting the type hint for the window, you allow the window
 * manager to decorate and handle the window in a way which is
 * suitable to the function of the window in your application.
 *
 * This function should be called before the window becomes visible.
 *
 * gtk_dialog_new_with_buttons() and other convenience functions in GTK+
 * will sometimes call gtk_window_set_type_hint() on your behalf.
 * 
 **/
void
gtk_window_set_type_hint (GtkWindow           *window, 
			  GdkWindowTypeHint    hint)
{
  GtkWindowPrivate *priv;

  g_return_if_fail (GTK_IS_WINDOW (window));
  g_return_if_fail (!gtk_widget_get_mapped (GTK_WIDGET (window)));

  priv = window->priv;

  if (hint < GDK_WINDOW_TYPE_HINT_DROPDOWN_MENU)
    priv->type_hint = hint;
  else
    priv->type_hint = GDK_WINDOW_TYPE_HINT_NORMAL;

  priv->reset_type_hint = TRUE;
  priv->gdk_type_hint = hint;
}

/**
 * gtk_window_get_type_hint:
 * @window: a #GtkWindow
 *
 * Gets the type hint for this window. See gtk_window_set_type_hint().
 *
 * Return value: the type hint for @window.
 **/
GdkWindowTypeHint
gtk_window_get_type_hint (GtkWindow *window)
{
  g_return_val_if_fail (GTK_IS_WINDOW (window), GDK_WINDOW_TYPE_HINT_NORMAL);

  return window->priv->gdk_type_hint;
}

/**
 * gtk_window_set_skip_taskbar_hint:
 * @window: a #GtkWindow 
 * @setting: %TRUE to keep this window from appearing in the task bar
 * 
 * Windows may set a hint asking the desktop environment not to display
 * the window in the task bar. This function sets this hint.
 * 
 * Since: 2.2
 **/
void
gtk_window_set_skip_taskbar_hint (GtkWindow *window,
                                  gboolean   setting)
{
  GtkWindowPrivate *priv;

  g_return_if_fail (GTK_IS_WINDOW (window));

  priv = window->priv;

  setting = setting != FALSE;

  if (priv->skips_taskbar != setting)
    {
      priv->skips_taskbar = setting;
      if (gtk_widget_get_realized (GTK_WIDGET (window)))
        gdk_window_set_skip_taskbar_hint (gtk_widget_get_window (GTK_WIDGET (window)),
                                          priv->skips_taskbar);
      g_object_notify (G_OBJECT (window), "skip-taskbar-hint");
    }
}

/**
 * gtk_window_get_skip_taskbar_hint:
 * @window: a #GtkWindow
 * 
 * Gets the value set by gtk_window_set_skip_taskbar_hint()
 * 
 * Return value: %TRUE if window shouldn't be in taskbar
 * 
 * Since: 2.2
 **/
gboolean
gtk_window_get_skip_taskbar_hint (GtkWindow *window)
{
  g_return_val_if_fail (GTK_IS_WINDOW (window), FALSE);

  return window->priv->skips_taskbar;
}

/**
 * gtk_window_set_skip_pager_hint:
 * @window: a #GtkWindow 
 * @setting: %TRUE to keep this window from appearing in the pager
 * 
 * Windows may set a hint asking the desktop environment not to display
 * the window in the pager. This function sets this hint.
 * (A "pager" is any desktop navigation tool such as a workspace
 * switcher that displays a thumbnail representation of the windows
 * on the screen.)
 * 
 * Since: 2.2
 **/
void
gtk_window_set_skip_pager_hint (GtkWindow *window,
                                gboolean   setting)
{
  GtkWindowPrivate *priv;

  g_return_if_fail (GTK_IS_WINDOW (window));

  priv = window->priv;

  setting = setting != FALSE;

  if (priv->skips_pager != setting)
    {
      priv->skips_pager = setting;
      if (gtk_widget_get_realized (GTK_WIDGET (window)))
        gdk_window_set_skip_pager_hint (gtk_widget_get_window (GTK_WIDGET (window)),
                                        priv->skips_pager);
      g_object_notify (G_OBJECT (window), "skip-pager-hint");
    }
}

/**
 * gtk_window_get_skip_pager_hint:
 * @window: a #GtkWindow
 * 
 * Gets the value set by gtk_window_set_skip_pager_hint().
 * 
 * Return value: %TRUE if window shouldn't be in pager
 * 
 * Since: 2.2
 **/
gboolean
gtk_window_get_skip_pager_hint (GtkWindow *window)
{
  g_return_val_if_fail (GTK_IS_WINDOW (window), FALSE);

  return window->priv->skips_pager;
}

/**
 * gtk_window_set_urgency_hint:
 * @window: a #GtkWindow 
 * @setting: %TRUE to mark this window as urgent
 * 
 * Windows may set a hint asking the desktop environment to draw
 * the users attention to the window. This function sets this hint.
 * 
 * Since: 2.8
 **/
void
gtk_window_set_urgency_hint (GtkWindow *window,
			     gboolean   setting)
{
  GtkWindowPrivate *priv;

  g_return_if_fail (GTK_IS_WINDOW (window));

  priv = window->priv;

  setting = setting != FALSE;

  if (priv->urgent != setting)
    {
      priv->urgent = setting;
      if (gtk_widget_get_realized (GTK_WIDGET (window)))
        gdk_window_set_urgency_hint (gtk_widget_get_window (GTK_WIDGET (window)),
				     priv->urgent);
      g_object_notify (G_OBJECT (window), "urgency-hint");
    }
}

/**
 * gtk_window_get_urgency_hint:
 * @window: a #GtkWindow
 * 
 * Gets the value set by gtk_window_set_urgency_hint()
 * 
 * Return value: %TRUE if window is urgent
 * 
 * Since: 2.8
 **/
gboolean
gtk_window_get_urgency_hint (GtkWindow *window)
{
  g_return_val_if_fail (GTK_IS_WINDOW (window), FALSE);

  return window->priv->urgent;
}

/**
 * gtk_window_set_accept_focus:
 * @window: a #GtkWindow 
 * @setting: %TRUE to let this window receive input focus
 * 
 * Windows may set a hint asking the desktop environment not to receive
 * the input focus. This function sets this hint.
 * 
 * Since: 2.4
 **/
void
gtk_window_set_accept_focus (GtkWindow *window,
			     gboolean   setting)
{
  GtkWindowPrivate *priv;

  g_return_if_fail (GTK_IS_WINDOW (window));

  priv = window->priv;

  setting = setting != FALSE;

  if (priv->accept_focus != setting)
    {
      priv->accept_focus = setting;
      if (gtk_widget_get_realized (GTK_WIDGET (window)))
        gdk_window_set_accept_focus (gtk_widget_get_window (GTK_WIDGET (window)),
				     priv->accept_focus);
      g_object_notify (G_OBJECT (window), "accept-focus");
    }
}

/**
 * gtk_window_get_accept_focus:
 * @window: a #GtkWindow
 * 
 * Gets the value set by gtk_window_set_accept_focus().
 * 
 * Return value: %TRUE if window should receive the input focus
 * 
 * Since: 2.4
 **/
gboolean
gtk_window_get_accept_focus (GtkWindow *window)
{
  g_return_val_if_fail (GTK_IS_WINDOW (window), FALSE);

  return window->priv->accept_focus;
}

/**
 * gtk_window_set_focus_on_map:
 * @window: a #GtkWindow 
 * @setting: %TRUE to let this window receive input focus on map
 * 
 * Windows may set a hint asking the desktop environment not to receive
 * the input focus when the window is mapped.  This function sets this
 * hint.
 * 
 * Since: 2.6
 **/
void
gtk_window_set_focus_on_map (GtkWindow *window,
			     gboolean   setting)
{
  GtkWindowPrivate *priv;

  g_return_if_fail (GTK_IS_WINDOW (window));

  priv = window->priv;

  setting = setting != FALSE;

  if (priv->focus_on_map != setting)
    {
      priv->focus_on_map = setting;
      if (gtk_widget_get_realized (GTK_WIDGET (window)))
        gdk_window_set_focus_on_map (gtk_widget_get_window (GTK_WIDGET (window)),
				     priv->focus_on_map);
      g_object_notify (G_OBJECT (window), "focus-on-map");
    }
}

/**
 * gtk_window_get_focus_on_map:
 * @window: a #GtkWindow
 * 
 * Gets the value set by gtk_window_set_focus_on_map().
 * 
 * Return value: %TRUE if window should receive the input focus when
 * mapped.
 * 
 * Since: 2.6
 **/
gboolean
gtk_window_get_focus_on_map (GtkWindow *window)
{
  g_return_val_if_fail (GTK_IS_WINDOW (window), FALSE);

  return window->priv->focus_on_map;
}

/**
 * gtk_window_set_destroy_with_parent:
 * @window: a #GtkWindow
 * @setting: whether to destroy @window with its transient parent
 * 
 * If @setting is %TRUE, then destroying the transient parent of @window
 * will also destroy @window itself. This is useful for dialogs that
 * shouldn't persist beyond the lifetime of the main window they're
 * associated with, for example.
 **/
void
gtk_window_set_destroy_with_parent  (GtkWindow *window,
                                     gboolean   setting)
{
  GtkWindowPrivate *priv;

  g_return_if_fail (GTK_IS_WINDOW (window));

  priv = window->priv;

  if (priv->destroy_with_parent == (setting != FALSE))
    return;

  if (priv->destroy_with_parent)
    {
      disconnect_parent_destroyed (window);
    }
  else
    {
      connect_parent_destroyed (window);
    }

  priv->destroy_with_parent = setting;

  g_object_notify (G_OBJECT (window), "destroy-with-parent");
}

/**
 * gtk_window_get_destroy_with_parent:
 * @window: a #GtkWindow
 * 
 * Returns whether the window will be destroyed with its transient parent. See
 * gtk_window_set_destroy_with_parent ().
 *
 * Return value: %TRUE if the window will be destroyed with its transient parent.
 **/
gboolean
gtk_window_get_destroy_with_parent (GtkWindow *window)
{
  g_return_val_if_fail (GTK_IS_WINDOW (window), FALSE);

  return window->priv->destroy_with_parent;
}

static GtkWindowGeometryInfo*
gtk_window_get_geometry_info (GtkWindow *window,
			      gboolean   create)
{
  GtkWindowPrivate *priv = window->priv;
  GtkWindowGeometryInfo *info;

  info = priv->geometry_info;
  if (!info && create)
    {
      info = g_new0 (GtkWindowGeometryInfo, 1);

      info->default_width = -1;
      info->default_height = -1;
      info->resize_width = -1;
      info->resize_height = -1;
      info->initial_x = 0;
      info->initial_y = 0;
      info->initial_pos_set = FALSE;
      info->default_is_geometry = FALSE;
      info->position_constraints_changed = FALSE;
      info->last.configure_request.x = 0;
      info->last.configure_request.y = 0;
      info->last.configure_request.width = -1;
      info->last.configure_request.height = -1;
      info->widget = NULL;
      info->mask = 0;
      priv->geometry_info = info;
    }

  return info;
}

/**
 * gtk_window_set_geometry_hints:
 * @window: a #GtkWindow
 * @geometry_widget: (allow-none): widget the geometry hints will be applied to or %NULL
 * @geometry: (allow-none): struct containing geometry information or %NULL
 * @geom_mask: mask indicating which struct fields should be paid attention to
 *
 * This function sets up hints about how a window can be resized by
 * the user.  You can set a minimum and maximum size; allowed resize
 * increments (e.g. for xterm, you can only resize by the size of a
 * character); aspect ratios; and more. See the #GdkGeometry struct.
 * 
 **/
void       
gtk_window_set_geometry_hints (GtkWindow       *window,
			       GtkWidget       *geometry_widget,
			       GdkGeometry     *geometry,
			       GdkWindowHints   geom_mask)
{
  GtkWindowGeometryInfo *info;

  g_return_if_fail (GTK_IS_WINDOW (window));
  g_return_if_fail (geometry_widget == NULL || GTK_IS_WIDGET (geometry_widget));

  info = gtk_window_get_geometry_info (window, TRUE);
  
  if (info->widget)
    g_signal_handlers_disconnect_by_func (info->widget,
					  gtk_widget_destroyed,
					  &info->widget);
  
  info->widget = geometry_widget;
  if (info->widget)
    g_signal_connect (geometry_widget, "destroy",
		      G_CALLBACK (gtk_widget_destroyed),
		      &info->widget);

  if (geometry)
    info->geometry = *geometry;

  /* We store gravity in priv->gravity not in the hints. */
  info->mask = geom_mask & ~(GDK_HINT_WIN_GRAVITY);

  if (geom_mask & GDK_HINT_WIN_GRAVITY)
    {
      gtk_window_set_gravity (window, geometry->win_gravity);
    }

  gtk_widget_queue_resize_no_redraw (GTK_WIDGET (window));
}

/**
 * gtk_window_set_decorated:
 * @window: a #GtkWindow
 * @setting: %TRUE to decorate the window
 *
 * By default, windows are decorated with a title bar, resize
 * controls, etc.  Some <link linkend="gtk-X11-arch">window
 * managers</link> allow GTK+ to disable these decorations, creating a
 * borderless window. If you set the decorated property to %FALSE
 * using this function, GTK+ will do its best to convince the window
 * manager not to decorate the window. Depending on the system, this
 * function may not have any effect when called on a window that is
 * already visible, so you should call it before calling gtk_widget_show().
 *
 * On Windows, this function always works, since there's no window manager
 * policy involved.
 * 
 **/
void
gtk_window_set_decorated (GtkWindow *window,
                          gboolean   setting)
{
  GtkWindowPrivate *priv;
  GdkWindow *gdk_window;

  g_return_if_fail (GTK_IS_WINDOW (window));

  priv = window->priv;

  setting = setting != FALSE;

  if (setting == priv->decorated)
    return;

  priv->decorated = setting;

  gdk_window = gtk_widget_get_window (GTK_WIDGET (window));
  if (gdk_window)
    {
      if (priv->decorated)
        gdk_window_set_decorations (gdk_window,
                                    GDK_DECOR_ALL);
      else
        gdk_window_set_decorations (gdk_window,
                                    0);
    }

  g_object_notify (G_OBJECT (window), "decorated");
}

/**
 * gtk_window_get_decorated:
 * @window: a #GtkWindow
 *
 * Returns whether the window has been set to have decorations
 * such as a title bar via gtk_window_set_decorated().
 *
 * Return value: %TRUE if the window has been set to have decorations
 **/
gboolean
gtk_window_get_decorated (GtkWindow *window)
{
  g_return_val_if_fail (GTK_IS_WINDOW (window), TRUE);

  return window->priv->decorated;
}

/**
 * gtk_window_set_deletable:
 * @window: a #GtkWindow
 * @setting: %TRUE to decorate the window as deletable
 *
 * By default, windows have a close button in the window frame. Some 
 * <link linkend="gtk-X11-arch">window managers</link> allow GTK+ to 
 * disable this button. If you set the deletable property to %FALSE
 * using this function, GTK+ will do its best to convince the window
 * manager not to show a close button. Depending on the system, this
 * function may not have any effect when called on a window that is
 * already visible, so you should call it before calling gtk_window_show().
 *
 * On Windows, this function always works, since there's no window manager
 * policy involved.
 *
 * Since: 2.10
 */
void
gtk_window_set_deletable (GtkWindow *window,
			  gboolean   setting)
{
  GtkWindowPrivate *priv;
  GdkWindow *gdk_window;

  g_return_if_fail (GTK_IS_WINDOW (window));

  priv = window->priv;

  setting = setting != FALSE;

  if (setting == priv->deletable)
    return;

  priv->deletable = setting;

  gdk_window = gtk_widget_get_window (GTK_WIDGET (window));
  if (gdk_window)
    {
      if (priv->deletable)
        gdk_window_set_functions (gdk_window,
				  GDK_FUNC_ALL);
      else
        gdk_window_set_functions (gdk_window,
				  GDK_FUNC_ALL | GDK_FUNC_CLOSE);
    }

  g_object_notify (G_OBJECT (window), "deletable");  
}

/**
 * gtk_window_get_deletable:
 * @window: a #GtkWindow
 *
 * Returns whether the window has been set to have a close button
 * via gtk_window_set_deletable().
 *
 * Return value: %TRUE if the window has been set to have a close button
 *
 * Since: 2.10
 **/
gboolean
gtk_window_get_deletable (GtkWindow *window)
{
  g_return_val_if_fail (GTK_IS_WINDOW (window), TRUE);

  return window->priv->deletable;
}

static GtkWindowIconInfo*
get_icon_info (GtkWindow *window)
{
  return g_object_get_qdata (G_OBJECT (window), quark_gtk_window_icon_info);
}
     
static void
free_icon_info (GtkWindowIconInfo *info)
{
  g_free (info->icon_name);
  g_slice_free (GtkWindowIconInfo, info);
}


static GtkWindowIconInfo*
ensure_icon_info (GtkWindow *window)
{
  GtkWindowIconInfo *info;

  info = get_icon_info (window);
  
  if (info == NULL)
    {
      info = g_slice_new0 (GtkWindowIconInfo);
      g_object_set_qdata_full (G_OBJECT (window),
                              quark_gtk_window_icon_info,
                              info,
                              (GDestroyNotify)free_icon_info);
    }

  return info;
}

static GList *
icon_list_from_theme (GtkWidget    *widget,
		      const gchar  *name)
{
  GList *list;

  GtkIconTheme *icon_theme;
  GdkPixbuf *icon;
  gint *sizes;
  gint i;

  icon_theme = gtk_icon_theme_get_for_screen (gtk_widget_get_screen (widget));

  sizes = gtk_icon_theme_get_icon_sizes (icon_theme, name);

  list = NULL;
  for (i = 0; sizes[i]; i++)
    {      
      /* FIXME
       * We need an EWMH extension to handle scalable icons 
       * by passing their name to the WM. For now just use a 
       * fixed size of 48.
       */ 
      if (sizes[i] == -1)
	icon = gtk_icon_theme_load_icon (icon_theme, name,
					 48, 0, NULL);
      else
	icon = gtk_icon_theme_load_icon (icon_theme, name,
					 sizes[i], 0, NULL);
      if (icon)
	list = g_list_append (list, icon);
    }

  g_free (sizes);

  return list;
}


static void
gtk_window_realize_icon (GtkWindow *window)
{
  GtkWindowPrivate *priv = window->priv;
  GtkWidget *widget;
  GtkWindowIconInfo *info;
  GdkWindow *gdk_window;
  GList *icon_list;

  widget = GTK_WIDGET (window);
  gdk_window = gtk_widget_get_window (widget);

  g_return_if_fail (gdk_window != NULL);

  /* no point setting an icon on override-redirect */
  if (priv->type == GTK_WINDOW_POPUP)
    return;

  icon_list = NULL;
  
  info = ensure_icon_info (window);

  if (info->realized)
    return;

  info->using_default_icon = FALSE;
  info->using_parent_icon = FALSE;
  info->using_themed_icon = FALSE;
  
  icon_list = info->icon_list;

  /* Look up themed icon */
  if (icon_list == NULL && info->icon_name) 
    {
      icon_list = icon_list_from_theme (widget, info->icon_name);
      if (icon_list)
	info->using_themed_icon = TRUE;
    }

  /* Inherit from transient parent */
  if (icon_list == NULL && priv->transient_parent)
    {
      icon_list = ensure_icon_info (priv->transient_parent)->icon_list;
      if (icon_list)
        info->using_parent_icon = TRUE;
    }      

  /* Inherit from default */
  if (icon_list == NULL)
    {
      icon_list = default_icon_list;
      if (icon_list)
        info->using_default_icon = TRUE;
    }

  /* Look up themed icon */
  if (icon_list == NULL && default_icon_name) 
    {
      icon_list = icon_list_from_theme (widget, default_icon_name);
      info->using_default_icon = TRUE;
      info->using_themed_icon = TRUE;  
    }

  info->realized = TRUE;

  gdk_window_set_icon_list (gtk_widget_get_window (widget), icon_list);
  
  if (info->using_themed_icon) 
    {
      GtkIconTheme *icon_theme;

      g_list_foreach (icon_list, (GFunc) g_object_unref, NULL);
      g_list_free (icon_list);
 
      icon_theme = gtk_icon_theme_get_for_screen (gtk_widget_get_screen (GTK_WIDGET (window)));
      g_signal_connect (icon_theme, "changed",
			G_CALLBACK (update_themed_icon), window);
    }
}

static void
gtk_window_unrealize_icon (GtkWindow *window)
{
  GtkWindowIconInfo *info;

  info = get_icon_info (window);

  if (info == NULL)
    return;
  
  if (info->using_themed_icon)
    {
      GtkIconTheme *icon_theme;

      icon_theme = gtk_icon_theme_get_for_screen (gtk_widget_get_screen (GTK_WIDGET (window)));

      g_signal_handlers_disconnect_by_func (icon_theme, update_themed_icon, window);
    }
    
  /* We don't clear the properties on the window, just figure the
   * window is going away.
   */

  info->realized = FALSE;

}

/**
 * gtk_window_set_icon_list:
 * @window: a #GtkWindow
 * @list: (element-type GdkPixbuf): list of #GdkPixbuf
 *
 * Sets up the icon representing a #GtkWindow. The icon is used when
 * the window is minimized (also known as iconified).  Some window
 * managers or desktop environments may also place it in the window
 * frame, or display it in other contexts.
 *
 * gtk_window_set_icon_list() allows you to pass in the same icon in
 * several hand-drawn sizes. The list should contain the natural sizes
 * your icon is available in; that is, don't scale the image before
 * passing it to GTK+. Scaling is postponed until the last minute,
 * when the desired final size is known, to allow best quality.
 *
 * By passing several sizes, you may improve the final image quality
 * of the icon, by reducing or eliminating automatic image scaling.
 *
 * Recommended sizes to provide: 16x16, 32x32, 48x48 at minimum, and
 * larger images (64x64, 128x128) if you have them.
 *
 * See also gtk_window_set_default_icon_list() to set the icon
 * for all windows in your application in one go.
 *
 * Note that transient windows (those who have been set transient for another
 * window using gtk_window_set_transient_for()) will inherit their
 * icon from their transient parent. So there's no need to explicitly
 * set the icon on transient windows.
 **/
void
gtk_window_set_icon_list (GtkWindow  *window,
                          GList      *list)
{
  GtkWindowIconInfo *info;

  g_return_if_fail (GTK_IS_WINDOW (window));

  info = ensure_icon_info (window);

  if (info->icon_list == list) /* check for NULL mostly */
    return;

  g_list_foreach (list,
                  (GFunc) g_object_ref, NULL);

  g_list_foreach (info->icon_list,
                  (GFunc) g_object_unref, NULL);

  g_list_free (info->icon_list);

  info->icon_list = g_list_copy (list);

  g_object_notify (G_OBJECT (window), "icon");
  
  gtk_window_unrealize_icon (window);
  
  if (gtk_widget_get_realized (GTK_WIDGET (window)))
    gtk_window_realize_icon (window);

  /* We could try to update our transient children, but I don't think
   * it's really worth it. If we did it, the best way would probably
   * be to have children connect to notify::icon-list
   */
}

/**
 * gtk_window_get_icon_list:
 * @window: a #GtkWindow
 * 
 * Retrieves the list of icons set by gtk_window_set_icon_list().
 * The list is copied, but the reference count on each
 * member won't be incremented.
 *
 * Return value: (element-type GdkPixbuf) (transfer container): copy of window's icon list
 **/
GList*
gtk_window_get_icon_list (GtkWindow  *window)
{
  GtkWindowIconInfo *info;
  
  g_return_val_if_fail (GTK_IS_WINDOW (window), NULL);

  info = get_icon_info (window);

  if (info)
    return g_list_copy (info->icon_list);
  else
    return NULL;  
}

/**
 * gtk_window_set_icon:
 * @window: a #GtkWindow
 * @icon: (allow-none): icon image, or %NULL
 *
 * Sets up the icon representing a #GtkWindow. This icon is used when
 * the window is minimized (also known as iconified).  Some window
 * managers or desktop environments may also place it in the window
 * frame, or display it in other contexts.
 *
 * The icon should be provided in whatever size it was naturally
 * drawn; that is, don't scale the image before passing it to
 * GTK+. Scaling is postponed until the last minute, when the desired
 * final size is known, to allow best quality.
 *
 * If you have your icon hand-drawn in multiple sizes, use
 * gtk_window_set_icon_list(). Then the best size will be used.
 *
 * This function is equivalent to calling gtk_window_set_icon_list()
 * with a 1-element list.
 *
 * See also gtk_window_set_default_icon_list() to set the icon
 * for all windows in your application in one go.
 **/
void
gtk_window_set_icon (GtkWindow  *window,
                     GdkPixbuf  *icon)
{
  GList *list;
  
  g_return_if_fail (GTK_IS_WINDOW (window));
  g_return_if_fail (icon == NULL || GDK_IS_PIXBUF (icon));

  list = NULL;

  if (icon)
    list = g_list_append (list, icon);
  
  gtk_window_set_icon_list (window, list);
  g_list_free (list);  
}


static void 
update_themed_icon (GtkIconTheme *icon_theme,
		    GtkWindow    *window)
{
  g_object_notify (G_OBJECT (window), "icon");
  
  gtk_window_unrealize_icon (window);
  
  if (gtk_widget_get_realized (GTK_WIDGET (window)))
    gtk_window_realize_icon (window);  
}

/**
 * gtk_window_set_icon_name:
 * @window: a #GtkWindow
 * @name: (allow-none): the name of the themed icon
 *
 * Sets the icon for the window from a named themed icon. See
 * the docs for #GtkIconTheme for more details.
 *
 * Note that this has nothing to do with the WM_ICON_NAME 
 * property which is mentioned in the ICCCM.
 *
 * Since: 2.6
 */
void 
gtk_window_set_icon_name (GtkWindow   *window,
			  const gchar *name)
{
  GtkWindowIconInfo *info;
  gchar *tmp;
  
  g_return_if_fail (GTK_IS_WINDOW (window));

  info = ensure_icon_info (window);

  if (g_strcmp0 (info->icon_name, name) == 0)
    return;

  tmp = info->icon_name;
  info->icon_name = g_strdup (name);
  g_free (tmp);

  g_list_foreach (info->icon_list, (GFunc) g_object_unref, NULL);
  g_list_free (info->icon_list);
  info->icon_list = NULL;
  
  update_themed_icon (NULL, window);

  g_object_notify (G_OBJECT (window), "icon-name");
}

/**
 * gtk_window_get_icon_name:
 * @window: a #GtkWindow
 *
 * Returns the name of the themed icon for the window,
 * see gtk_window_set_icon_name().
 *
 * Returns: the icon name or %NULL if the window has 
 * no themed icon
 *
 * Since: 2.6
 */
const gchar *
gtk_window_get_icon_name (GtkWindow *window)
{
  GtkWindowIconInfo *info;

  g_return_val_if_fail (GTK_IS_WINDOW (window), NULL);

  info = ensure_icon_info (window);

  return info->icon_name;
}

/**
 * gtk_window_get_icon:
 * @window: a #GtkWindow
 * 
 * Gets the value set by gtk_window_set_icon() (or if you've
 * called gtk_window_set_icon_list(), gets the first icon in
 * the icon list).
 *
 * Return value: (transfer none): icon for window
 **/
GdkPixbuf*
gtk_window_get_icon (GtkWindow  *window)
{
  GtkWindowIconInfo *info;

  g_return_val_if_fail (GTK_IS_WINDOW (window), NULL);

  info = get_icon_info (window);
  if (info && info->icon_list)
    return GDK_PIXBUF (info->icon_list->data);
  else
    return NULL;
}

/* Load pixbuf, printing warning on failure if error == NULL
 */
static GdkPixbuf *
load_pixbuf_verbosely (const char *filename,
		       GError    **err)
{
  GError *local_err = NULL;
  GdkPixbuf *pixbuf;

  pixbuf = gdk_pixbuf_new_from_file (filename, &local_err);

  if (!pixbuf)
    {
      if (err)
	*err = local_err;
      else
	{
	  g_warning ("Error loading icon from file '%s':\n\t%s",
		     filename, local_err->message);
	  g_error_free (local_err);
	}
    }

  return pixbuf;
}

/**
 * gtk_window_set_icon_from_file:
 * @window: a #GtkWindow
 * @filename: (type filename): location of icon file
 * @err: (allow-none): location to store error, or %NULL.
 *
 * Sets the icon for @window.  
 * Warns on failure if @err is %NULL.
 *
 * This function is equivalent to calling gtk_window_set_icon()
 * with a pixbuf created by loading the image from @filename.
 *
 * Returns: %TRUE if setting the icon succeeded.
 *
 * Since: 2.2
 **/
gboolean
gtk_window_set_icon_from_file (GtkWindow   *window,
			       const gchar *filename,
			       GError     **err)
{
  GdkPixbuf *pixbuf = load_pixbuf_verbosely (filename, err);

  if (pixbuf)
    {
      gtk_window_set_icon (window, pixbuf);
      g_object_unref (pixbuf);
      
      return TRUE;
    }
  else
    return FALSE;
}

/**
 * gtk_window_set_default_icon_list:
 * @list: (element-type GdkPixbuf) (transfer container): a list of #GdkPixbuf
 *
 * Sets an icon list to be used as fallback for windows that haven't
 * had gtk_window_set_icon_list() called on them to set up a
 * window-specific icon list. This function allows you to set up the
 * icon for all windows in your app at once.
 *
 * See gtk_window_set_icon_list() for more details.
 * 
 **/
void
gtk_window_set_default_icon_list (GList *list)
{
  GList *toplevels;
  GList *tmp_list;
  if (list == default_icon_list)
    return;

  /* Update serial so we don't used cached pixmaps/masks
   */
  default_icon_serial++;
  
  g_list_foreach (list,
                  (GFunc) g_object_ref, NULL);

  g_list_foreach (default_icon_list,
                  (GFunc) g_object_unref, NULL);

  g_list_free (default_icon_list);

  default_icon_list = g_list_copy (list);
  
  /* Update all toplevels */
  toplevels = gtk_window_list_toplevels ();
  tmp_list = toplevels;
  while (tmp_list != NULL)
    {
      GtkWindowIconInfo *info;
      GtkWindow *w = tmp_list->data;
      
      info = get_icon_info (w);
      if (info && info->using_default_icon)
        {
          gtk_window_unrealize_icon (w);
          if (gtk_widget_get_realized (GTK_WIDGET (w)))
            gtk_window_realize_icon (w);
        }

      tmp_list = tmp_list->next;
    }
  g_list_free (toplevels);
}

/**
 * gtk_window_set_default_icon:
 * @icon: the icon
 *
 * Sets an icon to be used as fallback for windows that haven't
 * had gtk_window_set_icon() called on them from a pixbuf.
 *
 * Since: 2.4
 **/
void
gtk_window_set_default_icon (GdkPixbuf *icon)
{
  GList *list;
  
  g_return_if_fail (GDK_IS_PIXBUF (icon));

  list = g_list_prepend (NULL, icon);
  gtk_window_set_default_icon_list (list);
  g_list_free (list);
}

/**
 * gtk_window_set_default_icon_name:
 * @name: the name of the themed icon
 *
 * Sets an icon to be used as fallback for windows that haven't
 * had gtk_window_set_icon_list() called on them from a named
 * themed icon, see gtk_window_set_icon_name().
 *
 * Since: 2.6
 **/
void
gtk_window_set_default_icon_name (const gchar *name)
{
  GList *tmp_list;
  GList *toplevels;

  /* Update serial so we don't used cached pixmaps/masks
   */
  default_icon_serial++;

  g_free (default_icon_name);
  default_icon_name = g_strdup (name);

  g_list_foreach (default_icon_list,
                  (GFunc) g_object_unref, NULL);

  g_list_free (default_icon_list);
  default_icon_list = NULL;
  
  /* Update all toplevels */
  toplevels = gtk_window_list_toplevels ();
  tmp_list = toplevels;
  while (tmp_list != NULL)
    {
      GtkWindowIconInfo *info;
      GtkWindow *w = tmp_list->data;
      
      info = get_icon_info (w);
      if (info && info->using_default_icon && info->using_themed_icon)
        {
          gtk_window_unrealize_icon (w);
          if (gtk_widget_get_realized (GTK_WIDGET (w)))
            gtk_window_realize_icon (w);
        }

      tmp_list = tmp_list->next;
    }
  g_list_free (toplevels);
}

/**
 * gtk_window_get_default_icon_name:
 *
 * Returns the fallback icon name for windows that has been set
 * with gtk_window_set_default_icon_name(). The returned
 * string is owned by GTK+ and should not be modified. It
 * is only valid until the next call to
 * gtk_window_set_default_icon_name().
 *
 * Returns: the fallback icon name for windows
 *
 * Since: 2.16
 */
const gchar *
gtk_window_get_default_icon_name (void)
{
  return default_icon_name;
}

/**
 * gtk_window_set_default_icon_from_file:
 * @filename: (type filename): location of icon file
 * @err: (allow-none): location to store error, or %NULL.
 *
 * Sets an icon to be used as fallback for windows that haven't
 * had gtk_window_set_icon_list() called on them from a file
 * on disk. Warns on failure if @err is %NULL.
 *
 * Returns: %TRUE if setting the icon succeeded.
 *
 * Since: 2.2
 **/
gboolean
gtk_window_set_default_icon_from_file (const gchar *filename,
				       GError     **err)
{
  GdkPixbuf *pixbuf = load_pixbuf_verbosely (filename, err);

  if (pixbuf)
    {
      gtk_window_set_default_icon (pixbuf);
      g_object_unref (pixbuf);
      
      return TRUE;
    }
  else
    return FALSE;
}

/**
 * gtk_window_get_default_icon_list:
 * 
 * Gets the value set by gtk_window_set_default_icon_list().
 * The list is a copy and should be freed with g_list_free(),
 * but the pixbufs in the list have not had their reference count
 * incremented.
 * 
 * Return value: (element-type GdkPixbuf) (transfer container): copy of default icon list 
 **/
GList*
gtk_window_get_default_icon_list (void)
{
  return g_list_copy (default_icon_list);
}

static void
gtk_window_set_default_size_internal (GtkWindow    *window,
                                      gboolean      change_width,
                                      gint          width,
                                      gboolean      change_height,
                                      gint          height,
				      gboolean      is_geometry)
{
  GtkWindowGeometryInfo *info;

  g_return_if_fail (change_width == FALSE || width >= -1);
  g_return_if_fail (change_height == FALSE || height >= -1);

  info = gtk_window_get_geometry_info (window, TRUE);

  g_object_freeze_notify (G_OBJECT (window));

  info->default_is_geometry = is_geometry != FALSE;

  if (change_width)
    {
      if (width == 0)
        width = 1;

      if (width < 0)
        width = -1;

      info->default_width = width;

      g_object_notify (G_OBJECT (window), "default-width");
    }

  if (change_height)
    {
      if (height == 0)
        height = 1;

      if (height < 0)
        height = -1;

      info->default_height = height;
      
      g_object_notify (G_OBJECT (window), "default-height");
    }
  
  g_object_thaw_notify (G_OBJECT (window));
  
  gtk_widget_queue_resize_no_redraw (GTK_WIDGET (window));
}

/**
 * gtk_window_set_default_size:
 * @window: a #GtkWindow
 * @width: width in pixels, or -1 to unset the default width
 * @height: height in pixels, or -1 to unset the default height
 *
 * Sets the default size of a window. If the window's "natural" size
 * (its size request) is larger than the default, the default will be
 * ignored. More generally, if the default size does not obey the
 * geometry hints for the window (gtk_window_set_geometry_hints() can
 * be used to set these explicitly), the default size will be clamped
 * to the nearest permitted size.
 * 
 * Unlike gtk_widget_set_size_request(), which sets a size request for
 * a widget and thus would keep users from shrinking the window, this
 * function only sets the initial size, just as if the user had
 * resized the window themselves. Users can still shrink the window
 * again as they normally would. Setting a default size of -1 means to
 * use the "natural" default size (the size request of the window).
 *
 * For more control over a window's initial size and how resizing works,
 * investigate gtk_window_set_geometry_hints().
 *
 * For some uses, gtk_window_resize() is a more appropriate function.
 * gtk_window_resize() changes the current size of the window, rather
 * than the size to be used on initial display. gtk_window_resize() always
 * affects the window itself, not the geometry widget.
 *
 * The default size of a window only affects the first time a window is
 * shown; if a window is hidden and re-shown, it will remember the size
 * it had prior to hiding, rather than using the default size.
 *
 * Windows can't actually be 0x0 in size, they must be at least 1x1, but
 * passing 0 for @width and @height is OK, resulting in a 1x1 default size.
 **/
void       
gtk_window_set_default_size (GtkWindow   *window,
			     gint         width,
			     gint         height)
{
  g_return_if_fail (GTK_IS_WINDOW (window));
  g_return_if_fail (width >= -1);
  g_return_if_fail (height >= -1);

  gtk_window_set_default_size_internal (window, TRUE, width, TRUE, height, FALSE);
}

/**
 * gtk_window_set_default_geometry:
 * @window: a #GtkWindow
 * @width: width in resize increments, or -1 to unset the default width
 * @height: height in resize increments, or -1 to unset the default height
 *
 * Like gtk_window_set_default_size(), but @width and @height are interpreted
 * in terms of the base size and increment set with
 * gtk_window_set_geometry_hints.
 *
 * Since: 3.0
 */
void
gtk_window_set_default_geometry (GtkWindow *window,
				 gint       width,
				 gint       height)
{
  g_return_if_fail (GTK_IS_WINDOW (window));
  g_return_if_fail (width >= -1);
  g_return_if_fail (height >= -1);

  gtk_window_set_default_size_internal (window, TRUE, width, TRUE, height, TRUE);
}

/**
 * gtk_window_get_default_size:
 * @window: a #GtkWindow
 * @width: (out) (allow-none): location to store the default width, or %NULL
 * @height: (out) (allow-none): location to store the default height, or %NULL
 *
 * Gets the default size of the window. A value of -1 for the width or
 * height indicates that a default size has not been explicitly set
 * for that dimension, so the "natural" size of the window will be
 * used.
 * 
 **/
void
gtk_window_get_default_size (GtkWindow *window,
			     gint      *width,
			     gint      *height)
{
  GtkWindowGeometryInfo *info;

  g_return_if_fail (GTK_IS_WINDOW (window));

  info = gtk_window_get_geometry_info (window, FALSE);

  if (width)
    *width = info ? info->default_width : -1;

  if (height)
    *height = info ? info->default_height : -1;
}

/**
 * gtk_window_resize:
 * @window: a #GtkWindow
 * @width: width in pixels to resize the window to
 * @height: height in pixels to resize the window to
 *
 * Resizes the window as if the user had done so, obeying geometry
 * constraints. The default geometry constraint is that windows may
 * not be smaller than their size request; to override this
 * constraint, call gtk_widget_set_size_request() to set the window's
 * request to a smaller value.
 *
 * If gtk_window_resize() is called before showing a window for the
 * first time, it overrides any default size set with
 * gtk_window_set_default_size().
 *
 * Windows may not be resized smaller than 1 by 1 pixels.
 * 
 **/
void
gtk_window_resize (GtkWindow *window,
                   gint       width,
                   gint       height)
{
  GtkWindowGeometryInfo *info;
  
  g_return_if_fail (GTK_IS_WINDOW (window));
  g_return_if_fail (width > 0);
  g_return_if_fail (height > 0);

  info = gtk_window_get_geometry_info (window, TRUE);

  info->resize_width = width;
  info->resize_height = height;
  info->resize_is_geometry = FALSE;

  gtk_widget_queue_resize_no_redraw (GTK_WIDGET (window));
}

/**
 * gtk_window_resize_to_geometry:
 * @window: a #GtkWindow
 * @width: width in resize increments to resize the window to
 * @height: height in resize increments to resize the window to
 *
 * Like gtk_window_resize(), but @width and @height are interpreted
 * in terms of the base size and increment set with
 * gtk_window_set_geometry_hints.
 *
 * Since: 3.0
 */
void
gtk_window_resize_to_geometry (GtkWindow *window,
			       gint       width,
			       gint       height)
{
  GtkWindowGeometryInfo *info;

  g_return_if_fail (GTK_IS_WINDOW (window));
  g_return_if_fail (width > 0);
  g_return_if_fail (height > 0);

  info = gtk_window_get_geometry_info (window, TRUE);

  info->resize_width = width;
  info->resize_height = height;
  info->resize_is_geometry = TRUE;

  gtk_widget_queue_resize_no_redraw (GTK_WIDGET (window));
}

/**
 * gtk_window_get_size:
 * @window: a #GtkWindow
 * @width: (out) (allow-none): return location for width, or %NULL
 * @height: (out) (allow-none): return location for height, or %NULL
 *
 * Obtains the current size of @window. If @window is not onscreen,
 * it returns the size GTK+ will suggest to the <link
 * linkend="gtk-X11-arch">window manager</link> for the initial window
 * size (but this is not reliably the same as the size the window
 * manager will actually select). The size obtained by
 * gtk_window_get_size() is the last size received in a
 * #GdkEventConfigure, that is, GTK+ uses its locally-stored size,
 * rather than querying the X server for the size. As a result, if you
 * call gtk_window_resize() then immediately call
 * gtk_window_get_size(), the size won't have taken effect yet. After
 * the window manager processes the resize request, GTK+ receives
 * notification that the size has changed via a configure event, and
 * the size of the window gets updated.
 *
 * Note 1: Nearly any use of this function creates a race condition,
 * because the size of the window may change between the time that you
 * get the size and the time that you perform some action assuming
 * that size is the current size. To avoid race conditions, connect to
 * "configure-event" on the window and adjust your size-dependent
 * state to match the size delivered in the #GdkEventConfigure.
 *
 * Note 2: The returned size does <emphasis>not</emphasis> include the
 * size of the window manager decorations (aka the window frame or
 * border). Those are not drawn by GTK+ and GTK+ has no reliable
 * method of determining their size.
 *
 * Note 3: If you are getting a window size in order to position
 * the window onscreen, there may be a better way. The preferred
 * way is to simply set the window's semantic type with
 * gtk_window_set_type_hint(), which allows the window manager to
 * e.g. center dialogs. Also, if you set the transient parent of
 * dialogs with gtk_window_set_transient_for() window managers
 * will often center the dialog over its parent window. It's
 * much preferred to let the window manager handle these
 * things rather than doing it yourself, because all apps will
 * behave consistently and according to user prefs if the window
 * manager handles it. Also, the window manager can take the size
 * of the window decorations/border into account, while your
 * application cannot.
 *
 * In any case, if you insist on application-specified window
 * positioning, there's <emphasis>still</emphasis> a better way than
 * doing it yourself - gtk_window_set_position() will frequently
 * handle the details for you.
 * 
 **/
void
gtk_window_get_size (GtkWindow *window,
                     gint      *width,
                     gint      *height)
{
  gint w, h;
  
  g_return_if_fail (GTK_IS_WINDOW (window));

  if (width == NULL && height == NULL)
    return;

  if (gtk_widget_get_mapped (GTK_WIDGET (window)))
    {
      w = gdk_window_get_width (gtk_widget_get_window (GTK_WIDGET (window)));
      h = gdk_window_get_height (gtk_widget_get_window (GTK_WIDGET (window)));
    }
  else
    {
      GdkRectangle configure_request;

      gtk_window_compute_configure_request (window,
                                            &configure_request,
                                            NULL, NULL);

      w = configure_request.width;
      h = configure_request.height;
    }
  
  if (width)
    *width = w;
  if (height)
    *height = h;
}

/**
 * gtk_window_move:
 * @window: a #GtkWindow
 * @x: X coordinate to move window to
 * @y: Y coordinate to move window to
 *
 * Asks the <link linkend="gtk-X11-arch">window manager</link> to move
 * @window to the given position.  Window managers are free to ignore
 * this; most window managers ignore requests for initial window
 * positions (instead using a user-defined placement algorithm) and
 * honor requests after the window has already been shown.
 *
 * Note: the position is the position of the gravity-determined
 * reference point for the window. The gravity determines two things:
 * first, the location of the reference point in root window
 * coordinates; and second, which point on the window is positioned at
 * the reference point.
 *
 * By default the gravity is #GDK_GRAVITY_NORTH_WEST, so the reference
 * point is simply the @x, @y supplied to gtk_window_move(). The
 * top-left corner of the window decorations (aka window frame or
 * border) will be placed at @x, @y.  Therefore, to position a window
 * at the top left of the screen, you want to use the default gravity
 * (which is #GDK_GRAVITY_NORTH_WEST) and move the window to 0,0.
 *
 * To position a window at the bottom right corner of the screen, you
 * would set #GDK_GRAVITY_SOUTH_EAST, which means that the reference
 * point is at @x + the window width and @y + the window height, and
 * the bottom-right corner of the window border will be placed at that
 * reference point. So, to place a window in the bottom right corner
 * you would first set gravity to south east, then write:
 * <literal>gtk_window_move (window, gdk_screen_width () - window_width,
 * gdk_screen_height () - window_height)</literal> (note that this
 * example does not take multi-head scenarios into account).
 *
 * The Extended Window Manager Hints specification at <ulink
 * url="http://www.freedesktop.org/Standards/wm-spec">
 * http://www.freedesktop.org/Standards/wm-spec</ulink> has a
 * nice table of gravities in the "implementation notes" section.
 *
 * The gtk_window_get_position() documentation may also be relevant.
 */
void
gtk_window_move (GtkWindow *window,
                 gint       x,
                 gint       y)
{
  GtkWindowGeometryInfo *info;
  GtkWidget *widget;

  g_return_if_fail (GTK_IS_WINDOW (window));

  widget = GTK_WIDGET (window);

  info = gtk_window_get_geometry_info (window, TRUE);  

  if (gtk_widget_get_mapped (widget))
    {
      GtkAllocation allocation;

      gtk_widget_get_allocation (widget, &allocation);

      /* we have now sent a request with this position
       * with currently-active constraints, so toggle flag.
       */
      info->position_constraints_changed = FALSE;

      /* we only constrain if mapped - if not mapped,
       * then gtk_window_compute_configure_request()
       * will apply the constraints later, and we
       * don't want to lose information about
       * what position the user set before then.
       * i.e. if you do a move() then turn off POS_CENTER
       * then show the window, your move() will work.
       */
      gtk_window_constrain_position (window,
                                     allocation.width, allocation.height,
                                     &x, &y);

      /* Note that this request doesn't go through our standard request
       * framework, e.g. doesn't increment configure_request_count,
       * doesn't set info->last, etc.; that's because
       * we don't save the info needed to arrive at this same request
       * again.
       *
       * To gtk_window_move_resize(), this will end up looking exactly
       * the same as the position being changed by the window
       * manager.
       */
      gdk_window_move (gtk_widget_get_window (GTK_WIDGET (window)), x, y);
    }
  else
    {
      /* Save this position to apply on mapping */
      info->initial_x = x;
      info->initial_y = y;
      info->initial_pos_set = TRUE;
    }
}

/**
 * gtk_window_get_position:
 * @window: a #GtkWindow
 * @root_x: (out) (allow-none): eturn location for X coordinate of
 *     gravity-determined reference point, or %NULL
 * @root_y: (out) (allow-none): return location for Y coordinate of
 *     gravity-determined reference point, or %NULL
 *
 * This function returns the position you need to pass to
 * gtk_window_move() to keep @window in its current position.
 * This means that the meaning of the returned value varies with
 * window gravity. See gtk_window_move() for more details.
 *
 * If you haven't changed the window gravity, its gravity will be
 * #GDK_GRAVITY_NORTH_WEST. This means that gtk_window_get_position()
 * gets the position of the top-left corner of the window manager
 * frame for the window. gtk_window_move() sets the position of this
 * same top-left corner.
 *
 * gtk_window_get_position() is not 100% reliable because the X Window System
 * does not specify a way to obtain the geometry of the
 * decorations placed on a window by the window manager.
 * Thus GTK+ is using a "best guess" that works with most
 * window managers.
 *
 * Moreover, nearly all window managers are historically broken with
 * respect to their handling of window gravity. So moving a window to
 * its current position as returned by gtk_window_get_position() tends
 * to result in moving the window slightly. Window managers are
 * slowly getting better over time.
 *
 * If a window has gravity #GDK_GRAVITY_STATIC the window manager
 * frame is not relevant, and thus gtk_window_get_position() will
 * always produce accurate results. However you can't use static
 * gravity to do things like place a window in a corner of the screen,
 * because static gravity ignores the window manager decorations.
 *
 * If you are saving and restoring your application's window
 * positions, you should know that it's impossible for applications to
 * do this without getting it somewhat wrong because applications do
 * not have sufficient knowledge of window manager state. The Correct
 * Mechanism is to support the session management protocol (see the
 * "GnomeClient" object in the GNOME libraries for example) and allow
 * the window manager to save your window sizes and positions.
 * 
 **/

void
gtk_window_get_position (GtkWindow *window,
                         gint      *root_x,
                         gint      *root_y)
{
  GtkWindowPrivate *priv;
  GtkWidget *widget;
  GdkWindow *gdk_window;

  g_return_if_fail (GTK_IS_WINDOW (window));

  priv = window->priv;
  widget = GTK_WIDGET (window);
  gdk_window = gtk_widget_get_window (widget);

  if (priv->gravity == GDK_GRAVITY_STATIC)
    {
      if (gtk_widget_get_mapped (widget))
        {
          /* This does a server round-trip, which is sort of wrong;
           * but a server round-trip is inevitable for
           * gdk_window_get_frame_extents() in the usual
           * NorthWestGravity case below, so not sure what else to
           * do. We should likely be consistent about whether we get
           * the client-side info or the server-side info.
           */
          gdk_window_get_origin (gdk_window, root_x, root_y);
        }
      else
        {
          GdkRectangle configure_request;
          
          gtk_window_compute_configure_request (window,
                                                &configure_request,
                                                NULL, NULL);
          
          *root_x = configure_request.x;
          *root_y = configure_request.y;
        }
    }
  else
    {
      GdkRectangle frame_extents;
      
      gint x, y;
      gint w, h;
      
      if (gtk_widget_get_mapped (widget))
        {
          gdk_window_get_frame_extents (gdk_window, &frame_extents);
          x = frame_extents.x;
          y = frame_extents.y;
          gtk_window_get_size (window, &w, &h);
        }
      else
        {
          /* We just say the frame has 0 size on all sides.
           * Not sure what else to do.
           */
          gtk_window_compute_configure_request (window,
                                                &frame_extents,
                                                NULL, NULL);
          x = frame_extents.x;
          y = frame_extents.y;
          w = frame_extents.width;
          h = frame_extents.height;
        }
      
      switch (priv->gravity)
        {
        case GDK_GRAVITY_NORTH:
        case GDK_GRAVITY_CENTER:
        case GDK_GRAVITY_SOUTH:
          /* Find center of frame. */
          x += frame_extents.width / 2;
          /* Center client window on that point. */
          x -= w / 2;
          break;

        case GDK_GRAVITY_SOUTH_EAST:
        case GDK_GRAVITY_EAST:
        case GDK_GRAVITY_NORTH_EAST:
          /* Find right edge of frame */
          x += frame_extents.width;
          /* Align left edge of client at that point. */
          x -= w;
          break;
        default:
          break;
        }

      switch (priv->gravity)
        {
        case GDK_GRAVITY_WEST:
        case GDK_GRAVITY_CENTER:
        case GDK_GRAVITY_EAST:
          /* Find center of frame. */
          y += frame_extents.height / 2;
          /* Center client window there. */
          y -= h / 2;
          break;
        case GDK_GRAVITY_SOUTH_WEST:
        case GDK_GRAVITY_SOUTH:
        case GDK_GRAVITY_SOUTH_EAST:
          /* Find south edge of frame */
          y += frame_extents.height;
          /* Place bottom edge of client there */
          y -= h;
          break;
        default:
          break;
        }
      
      if (root_x)
        *root_x = x;
      if (root_y)
        *root_y = y;
    }
}

/**
 * gtk_window_reshow_with_initial_size:
 * @window: a #GtkWindow
 * 
 * Hides @window, then reshows it, resetting the
 * default size and position of the window. Used
 * by GUI builders only.
 **/
void
gtk_window_reshow_with_initial_size (GtkWindow *window)
{
  GtkWidget *widget;
  
  g_return_if_fail (GTK_IS_WINDOW (window));

  widget = GTK_WIDGET (window);
  
  gtk_widget_hide (widget);
  gtk_widget_unrealize (widget);
  gtk_widget_show (widget);
}

static void
gtk_window_destroy (GtkWidget *widget)
{
  GtkWindow *window = GTK_WINDOW (widget);
  GtkWindowPrivate *priv = window->priv;

  gtk_window_release_application (window);

  toplevel_list = g_slist_remove (toplevel_list, window);

  if (priv->transient_parent)
    gtk_window_set_transient_for (window, NULL);

  /* frees the icons */
  gtk_window_set_icon_list (window, NULL);

  if (priv->has_user_ref_count)
    {
      priv->has_user_ref_count = FALSE;
      g_object_unref (window);
    }

  if (priv->group)
    gtk_window_group_remove_window (priv->group, window);

   gtk_window_free_key_hash (window);

  GTK_WIDGET_CLASS (gtk_window_parent_class)->destroy (widget);
}

static void
gtk_window_finalize (GObject *object)
{
  GtkWindow *window = GTK_WINDOW (object);
  GtkWindowPrivate *priv = window->priv;
  GtkMnemonicHash *mnemonic_hash;

  g_free (priv->title);
  g_free (priv->wmclass_name);
  g_free (priv->wmclass_class);
  g_free (priv->wm_role);
  gtk_window_release_application (window);

  mnemonic_hash = gtk_window_get_mnemonic_hash (window, FALSE);
  if (mnemonic_hash)
    _gtk_mnemonic_hash_free (mnemonic_hash);

  if (priv->geometry_info)
    {
      if (priv->geometry_info->widget)
	g_signal_handlers_disconnect_by_func (priv->geometry_info->widget,
					      gtk_widget_destroyed,
					      &priv->geometry_info->widget);
      g_free (priv->geometry_info);
    }

  if (priv->keys_changed_handler)
    {
      g_source_remove (priv->keys_changed_handler);
      priv->keys_changed_handler = 0;
    }

  if (priv->screen)
    g_signal_handlers_disconnect_by_func (priv->screen,
                                          gtk_window_on_composited_changed, window);

  g_free (priv->startup_id);

#ifdef GDK_WINDOWING_X11
  g_signal_handlers_disconnect_by_func (gtk_settings_get_default (),
                                        gtk_window_on_theme_variant_changed,
                                        window);
#endif

  G_OBJECT_CLASS (gtk_window_parent_class)->finalize (object);
}

static void
gtk_window_show (GtkWidget *widget)
{
  GtkWindow *window = GTK_WINDOW (widget);
  GtkWindowPrivate *priv = window->priv;
  GtkContainer *container = GTK_CONTAINER (window);
  gboolean need_resize;
  gboolean is_plug;

  if (!gtk_widget_is_toplevel (GTK_WIDGET (widget)))
    {
      GTK_WIDGET_CLASS (gtk_window_parent_class)->show (widget);
      return;
    }

  _gtk_widget_set_visible_flag (widget, TRUE);

  need_resize = _gtk_container_get_need_resize (container) || !gtk_widget_get_realized (widget);
  _gtk_container_set_need_resize (container, FALSE);

  if (need_resize)
    {
      GtkWindowGeometryInfo *info = gtk_window_get_geometry_info (window, TRUE);
      GtkAllocation allocation = { 0, 0 };
      GdkRectangle configure_request;
      GdkGeometry new_geometry;
      guint new_flags;
      gboolean was_realized;

      /* We are going to go ahead and perform this configure request
       * and then emulate a configure notify by going ahead and
       * doing a size allocate. Sort of a synchronous
       * mini-copy of gtk_window_move_resize() here.
       */
      gtk_window_compute_configure_request (window,
                                            &configure_request,
                                            &new_geometry,
                                            &new_flags);
      
      /* We update this because we are going to go ahead
       * and gdk_window_resize() below, rather than
       * queuing it.
       */
      info->last.configure_request.width = configure_request.width;
      info->last.configure_request.height = configure_request.height;
      
      /* and allocate the window - this is normally done
       * in move_resize in response to configure notify
       */
      allocation.width  = configure_request.width;
      allocation.height = configure_request.height;
      gtk_widget_size_allocate (widget, &allocation);

      /* Then we guarantee we have a realize */
      was_realized = FALSE;
      if (!gtk_widget_get_realized (widget))
	{
	  gtk_widget_realize (widget);
	  was_realized = TRUE;
	}

      /* We only send configure request if we didn't just finish
       * creating the window; if we just created the window
       * then we created it with widget->allocation anyhow.
       */
      if (!was_realized)
        gdk_window_move_resize (gtk_widget_get_window (widget),
				configure_request.x,
				configure_request.y,
				configure_request.width,
				configure_request.height);
    }
  
  gtk_container_check_resize (container);

  gtk_widget_map (widget);

  /* Try to make sure that we have some focused widget
   */
#ifdef GDK_WINDOWING_X11
  is_plug = GDK_IS_X11_WINDOW (gtk_widget_get_window (widget)) &&
    GTK_IS_PLUG (window);
#else
  is_plug = FALSE;
#endif
  if (!priv->focus_widget && !is_plug)
    gtk_window_move_focus (widget, GTK_DIR_TAB_FORWARD);
  
  if (priv->modal)
    gtk_grab_add (widget);
}

static void
gtk_window_hide (GtkWidget *widget)
{
  GtkWindow *window = GTK_WINDOW (widget);
  GtkWindowPrivate *priv = window->priv;

  if (!gtk_widget_is_toplevel (GTK_WIDGET (widget)))
    {
      GTK_WIDGET_CLASS (gtk_window_parent_class)->hide (widget);
      return;
    }

  _gtk_widget_set_visible_flag (widget, FALSE);
  gtk_widget_unmap (widget);

  if (priv->modal)
    gtk_grab_remove (widget);
}

static void
gtk_window_map (GtkWidget *widget)
{
  GtkWidget *child;
  GtkWindow *window = GTK_WINDOW (widget);
  GtkWindowPrivate *priv = window->priv;
  GdkWindow *toplevel;
  GdkWindow *gdk_window;
  gboolean auto_mnemonics;

  gdk_window = gtk_widget_get_window (widget);

  if (!gtk_widget_is_toplevel (GTK_WIDGET (widget)))
    {
      GTK_WIDGET_CLASS (gtk_window_parent_class)->map (widget);
      return;
    }

  gtk_widget_set_mapped (widget, TRUE);

  child = gtk_bin_get_child (&(window->bin));
  if (child &&
      gtk_widget_get_visible (child) &&
      !gtk_widget_get_mapped (child))
    gtk_widget_map (child);

  toplevel = gdk_window;

  if (priv->maximize_initially)
    gdk_window_maximize (toplevel);
  else
    gdk_window_unmaximize (toplevel);
  
  if (priv->stick_initially)
    gdk_window_stick (toplevel);
  else
    gdk_window_unstick (toplevel);
  
  if (priv->iconify_initially)
    gdk_window_iconify (toplevel);
  else
    gdk_window_deiconify (toplevel);

  if (priv->fullscreen_initially)
    gdk_window_fullscreen (toplevel);
  else
    gdk_window_unfullscreen (toplevel);
  
  gdk_window_set_keep_above (toplevel, priv->above_initially);

  gdk_window_set_keep_below (toplevel, priv->below_initially);

  if (priv->type == GTK_WINDOW_TOPLEVEL)
    gtk_window_set_theme_variant (window);

  /* No longer use the default settings */
  priv->need_default_size = FALSE;
  priv->need_default_position = FALSE;
  
  if (priv->reset_type_hint)
    {
      /* We should only reset the type hint when the application
       * used gtk_window_set_type_hint() to change the hint.
       * Some applications use X directly to change the properties;
       * in that case, we shouldn't overwrite what they did.
       */
      gdk_window_set_type_hint (gdk_window, priv->gdk_type_hint);
      priv->reset_type_hint = FALSE;
    }

  gdk_window_show (gdk_window);

  if (priv->grip_window)
    gdk_window_show (priv->grip_window);

  if (!disable_startup_notification)
    {
      /* Do we have a custom startup-notification id? */
      if (priv->startup_id != NULL)
        {
          /* Make sure we have a "real" id */
          if (!startup_id_is_fake (priv->startup_id)) 
            gdk_notify_startup_complete_with_id (priv->startup_id);

          g_free (priv->startup_id);
          priv->startup_id = NULL;
        }
      else if (!sent_startup_notification)
        {
          sent_startup_notification = TRUE;
          gdk_notify_startup_complete ();
        }
    }

  /* if auto-mnemonics is enabled and mnemonics visible is not already set
   * (as in the case of popup menus), then hide mnemonics initially
   */
  g_object_get (gtk_widget_get_settings (widget), "gtk-auto-mnemonics",
                &auto_mnemonics, NULL);
  if (auto_mnemonics && !priv->mnemonics_visible_set)
    gtk_window_set_mnemonics_visible (window, FALSE);
}

static gboolean
gtk_window_map_event (GtkWidget   *widget,
                      GdkEventAny *event)
{
  if (!gtk_widget_get_mapped (widget))
    {
      /* we should be be unmapped, but are getting a MapEvent, this may happen
       * to toplevel XWindows if mapping was intercepted by a window manager
       * and an unmap request occoured while the MapRequestEvent was still
       * being handled. we work around this situaiton here by re-requesting
       * the window being unmapped. more details can be found in:
       *   http://bugzilla.gnome.org/show_bug.cgi?id=316180
       */
      gdk_window_hide (gtk_widget_get_window (widget));
    }
  return FALSE;
}

static void
gtk_window_unmap (GtkWidget *widget)
{
  GtkWindow *window = GTK_WINDOW (widget);
  GtkWindowPrivate *priv = window->priv;
  GtkWidget *child;
  GtkWindowGeometryInfo *info;
  GdkWindow *gdk_window;
  GdkWindowState state;

  if (!gtk_widget_is_toplevel (GTK_WIDGET (widget)))
    {
      GTK_WIDGET_CLASS (gtk_window_parent_class)->unmap (widget);
      return;
    }

  gdk_window = gtk_widget_get_window (widget);

  gtk_widget_set_mapped (widget, FALSE);
  gdk_window_withdraw (gdk_window);

  priv->configure_request_count = 0;
  priv->configure_notify_received = FALSE;

  /* on unmap, we reset the default positioning of the window,
   * so it's placed again, but we don't reset the default
   * size of the window, so it's remembered.
   */
  priv->need_default_position = TRUE;

  info = gtk_window_get_geometry_info (window, FALSE);
  if (info)
    {
      info->initial_pos_set = FALSE;
      info->position_constraints_changed = FALSE;
    }

  state = gdk_window_get_state (gdk_window);
  priv->iconify_initially = (state & GDK_WINDOW_STATE_ICONIFIED) != 0;
  priv->maximize_initially = (state & GDK_WINDOW_STATE_MAXIMIZED) != 0;
  priv->stick_initially = (state & GDK_WINDOW_STATE_STICKY) != 0;
  priv->above_initially = (state & GDK_WINDOW_STATE_ABOVE) != 0;
  priv->below_initially = (state & GDK_WINDOW_STATE_BELOW) != 0;

  child = gtk_bin_get_child (&(window->bin));
  if (child)
    gtk_widget_unmap (child);
}

static void
gtk_window_realize (GtkWidget *widget)
{
  GtkAllocation allocation;
  GtkWindow *window;
  GdkWindow *parent_window;
  GdkWindow *gdk_window;
  GdkWindowAttr attributes;
  gint attributes_mask;
  GtkWindowPrivate *priv;
  GtkStyleContext *context;

  window = GTK_WINDOW (widget);
  priv = window->priv;

  gtk_widget_get_allocation (widget, &allocation);

  if (gtk_widget_get_parent_window (widget))
    {
      gtk_container_set_resize_mode (GTK_CONTAINER (widget), GTK_RESIZE_PARENT);

      gtk_widget_set_realized (widget, TRUE);

      attributes.x = allocation.x;
      attributes.y = allocation.y;
      attributes.width = allocation.width;
      attributes.height = allocation.height;
      attributes.window_type = GDK_WINDOW_CHILD;

      attributes.event_mask = gtk_widget_get_events (widget) | GDK_EXPOSURE_MASK | GDK_STRUCTURE_MASK;

      attributes.visual = gtk_widget_get_visual (widget);
      attributes.wclass = GDK_INPUT_OUTPUT;

      attributes_mask = GDK_WA_X | GDK_WA_Y | GDK_WA_VISUAL;

      gdk_window = gdk_window_new (gtk_widget_get_parent_window (widget),
				   &attributes, attributes_mask);
      gtk_widget_set_window (widget, gdk_window);
      gdk_window_set_user_data (gdk_window, widget);

      gtk_style_context_set_background (gtk_widget_get_style_context (widget), gdk_window);

      gdk_window_enable_synchronized_configure (gdk_window);
      return;
    }

  gtk_container_set_resize_mode (GTK_CONTAINER (window), GTK_RESIZE_QUEUE);

  /* ensure widget tree is properly size allocated */
  if (allocation.x == -1 &&
      allocation.y == -1 &&
      allocation.width == 1 &&
      allocation.height == 1)
    {
      GtkRequisition requisition;

      allocation.x = 0;
      allocation.y = 0;
      allocation.width = 200;
      allocation.height = 200;

      gtk_widget_get_preferred_size (widget, &requisition, NULL);
      if (requisition.width || requisition.height)
	{
	  /* non-empty window */
	  allocation.width = requisition.width;
	  allocation.height = requisition.height;
	}
      gtk_widget_size_allocate (widget, &allocation);
      
      _gtk_container_queue_resize (GTK_CONTAINER (widget));

      g_return_if_fail (!gtk_widget_get_realized (widget));
    }
  
  gtk_widget_set_realized (widget, TRUE);
  
  switch (priv->type)
    {
    case GTK_WINDOW_TOPLEVEL:
      attributes.window_type = GDK_WINDOW_TOPLEVEL;
      break;
    case GTK_WINDOW_POPUP:
      attributes.window_type = GDK_WINDOW_TEMP;
      break;
    default:
      g_warning (G_STRLOC": Unknown window type %d!", priv->type);
      break;
    }

  attributes.title = priv->title;
  attributes.wmclass_name = priv->wmclass_name;
  attributes.wmclass_class = priv->wmclass_class;
  attributes.wclass = GDK_INPUT_OUTPUT;
  attributes.visual = gtk_widget_get_visual (widget);

  attributes_mask = 0;
  parent_window = gtk_widget_get_root_window (widget);

  gtk_widget_get_allocation (widget, &allocation);
  attributes.width = allocation.width;
  attributes.height = allocation.height;
  attributes.event_mask = gtk_widget_get_events (widget);
  attributes.event_mask |= (GDK_EXPOSURE_MASK |
			    GDK_KEY_PRESS_MASK |
			    GDK_KEY_RELEASE_MASK |
			    GDK_ENTER_NOTIFY_MASK |
			    GDK_LEAVE_NOTIFY_MASK |
			    GDK_FOCUS_CHANGE_MASK |
			    GDK_STRUCTURE_MASK);
  attributes.type_hint = priv->type_hint;

  attributes_mask |= GDK_WA_VISUAL | GDK_WA_TYPE_HINT;
  attributes_mask |= (priv->title ? GDK_WA_TITLE : 0);
  attributes_mask |= (priv->wmclass_name ? GDK_WA_WMCLASS : 0);

  gdk_window = gdk_window_new (parent_window, &attributes, attributes_mask);
  gtk_widget_set_window (widget, gdk_window);

  if (priv->opacity_set)
    gdk_window_set_opacity (gdk_window, priv->opacity);

  gdk_window_enable_synchronized_configure (gdk_window);

  gdk_window_set_user_data (gdk_window, window);

  context = gtk_widget_get_style_context (widget);
  gtk_style_context_set_background (context, gdk_window);


  if (priv->transient_parent &&
      gtk_widget_get_realized (GTK_WIDGET (priv->transient_parent)))
    gdk_window_set_transient_for (gdk_window,
                                  gtk_widget_get_window (GTK_WIDGET (priv->transient_parent)));

  if (priv->wm_role)
    gdk_window_set_role (gdk_window, priv->wm_role);
  
  if (!priv->decorated)
    gdk_window_set_decorations (gdk_window, 0);
  
  if (!priv->deletable)
    gdk_window_set_functions (gdk_window, GDK_FUNC_ALL | GDK_FUNC_CLOSE);
  
  if (gtk_window_get_skip_pager_hint (window))
    gdk_window_set_skip_pager_hint (gdk_window, TRUE);
  
  if (gtk_window_get_skip_taskbar_hint (window))
    gdk_window_set_skip_taskbar_hint (gdk_window, TRUE);
  
  if (gtk_window_get_accept_focus (window))
    gdk_window_set_accept_focus (gdk_window, TRUE);
  else
    gdk_window_set_accept_focus (gdk_window, FALSE);
  
  if (gtk_window_get_focus_on_map (window))
    gdk_window_set_focus_on_map (gdk_window, TRUE);
  else
    gdk_window_set_focus_on_map (gdk_window, FALSE);
  
  if (priv->modal)
    gdk_window_set_modal_hint (gdk_window, TRUE);
  else
    gdk_window_set_modal_hint (gdk_window, FALSE);
  
  if (priv->startup_id)
    {
#ifdef GDK_WINDOWING_X11
      if (GDK_IS_X11_WINDOW (gdk_window))
<<<<<<< HEAD
        {
          guint32 timestamp = extract_time_from_startup_id (priv->startup_id);
          if (timestamp != GDK_CURRENT_TIME)
            gdk_x11_window_set_user_time (gdk_window, timestamp);
        }
=======
	{
	  guint32 timestamp = extract_time_from_startup_id (priv->startup_id);
	  if (timestamp != GDK_CURRENT_TIME)
	    gdk_x11_window_set_user_time (gdk_window, timestamp);
	}
      else
>>>>>>> fcd58b0f
#endif
      {
	if (!startup_id_is_fake (priv->startup_id)) 
	  gdk_window_set_startup_id (gdk_window, priv->startup_id);
      }
    }
  
  /* Icons */
  gtk_window_realize_icon (window);
  
  if (priv->has_resize_grip)
    resize_grip_create_window (window);
}

static void
gtk_window_unrealize (GtkWidget *widget)
{
  GtkWindow *window = GTK_WINDOW (widget);
  GtkWindowPrivate *priv = window->priv;
  GtkWindowGeometryInfo *info;

  /* On unrealize, we reset the size of the window such
   * that we will re-apply the default sizing stuff
   * next time we show the window.
   *
   * Default positioning is reset on unmap, instead of unrealize.
   */
  priv->need_default_size = TRUE;
  info = gtk_window_get_geometry_info (window, FALSE);
  if (info)
    {
      info->resize_width = -1;
      info->resize_height = -1;
      info->last.configure_request.x = 0;
      info->last.configure_request.y = 0;
      info->last.configure_request.width = -1;
      info->last.configure_request.height = -1;
      /* be sure we reset geom hints on re-realize */
      info->last.flags = 0;
    }

  /* Icons */
  gtk_window_unrealize_icon (window);

  if (priv->grip_window != NULL)
    resize_grip_destroy_window (window);

  GTK_WIDGET_CLASS (gtk_window_parent_class)->unrealize (widget);
}

static GtkJunctionSides
get_grip_junction (GtkWidget *widget)
{
  if (gtk_widget_get_direction (widget) == GTK_TEXT_DIR_LTR)
    return GTK_JUNCTION_CORNER_BOTTOMRIGHT;
  else
    return GTK_JUNCTION_CORNER_BOTTOMLEFT;
}

static gboolean
get_drag_edge (GtkWidget     *widget,
               GdkWindowEdge *edge)
{
  GtkWindowPrivate *priv = GTK_WINDOW (widget)->priv;
  gboolean hresizable;
  gboolean vresizable;
  GtkTextDirection dir;
  GtkWindowGeometryInfo *info;

  hresizable = TRUE;
  vresizable = TRUE;

  info = priv->geometry_info;
  if (info)
    {
      GdkWindowHints flags = info->last.flags;
      GdkGeometry *geometry = &info->last.geometry;

      if ((flags & GDK_HINT_MIN_SIZE) && (flags & GDK_HINT_MAX_SIZE))
        {
          hresizable = geometry->min_width < geometry->max_width;
          vresizable = geometry->min_height < geometry->max_height;
        }
    }

  dir = gtk_widget_get_direction (widget);

  if (hresizable && vresizable)
    *edge = dir == GTK_TEXT_DIR_LTR ? GDK_WINDOW_EDGE_SOUTH_EAST : GDK_WINDOW_EDGE_SOUTH_WEST;
  else if (hresizable)
    *edge = dir == GTK_TEXT_DIR_LTR ? GDK_WINDOW_EDGE_EAST : GDK_WINDOW_EDGE_WEST;
  else if (vresizable)
    *edge = GDK_WINDOW_EDGE_SOUTH;
  else
    return FALSE;

  return TRUE;
}

static void
set_grip_cursor (GtkWindow *window)
{
  GtkWidget *widget = GTK_WIDGET (window);
  GtkWindowPrivate *priv = window->priv;

  if (priv->grip_window == NULL)
    return;

  if (gtk_widget_is_sensitive (widget))
    {
      GdkWindowEdge edge;
      GdkDisplay *display;
      GdkCursorType cursor_type;
      GdkCursor *cursor;

      cursor_type = GDK_LEFT_PTR;

      if (get_drag_edge (widget, &edge))
        {
          switch (edge)
            {
            case GDK_WINDOW_EDGE_EAST:
              cursor_type = GDK_RIGHT_SIDE;
              break;
            case GDK_WINDOW_EDGE_SOUTH_EAST:
              cursor_type = GDK_BOTTOM_RIGHT_CORNER;
              break;
            case GDK_WINDOW_EDGE_SOUTH:
              cursor_type = GDK_BOTTOM_SIDE;
              break;
            case GDK_WINDOW_EDGE_SOUTH_WEST:
              cursor_type = GDK_BOTTOM_LEFT_CORNER;
              break;
            case GDK_WINDOW_EDGE_WEST:
              cursor_type = GDK_LEFT_SIDE;
              break;
            default: ;
            }
        }

      display = gtk_widget_get_display (widget);
      cursor = gdk_cursor_new_for_display (display, cursor_type);
      gdk_window_set_cursor (priv->grip_window, cursor);
      g_object_unref (cursor);
    }
  else
    gdk_window_set_cursor (priv->grip_window, NULL);
}

static void
set_grip_shape (GtkWindow *window)
{
  GtkWindowPrivate *priv = window->priv;
  cairo_region_t *region;
  cairo_surface_t *surface;
  cairo_t *cr;
  double width, height;

  if (priv->grip_window == NULL)
    return;

  width = gdk_window_get_width (priv->grip_window);
  height = gdk_window_get_height (priv->grip_window);
  surface = cairo_image_surface_create (CAIRO_FORMAT_A8, width, height);

  cr = cairo_create (surface);
  cairo_set_source_rgba (cr, 0.0, 0.0, 0.0, 0.0);
  cairo_paint (cr);
  cairo_set_source_rgba (cr, 0.0, 0.0, 0.0, 1.0);
  if (get_grip_junction (GTK_WIDGET (window)) & GTK_JUNCTION_CORNER_BOTTOMRIGHT)
    {
      cairo_move_to (cr, width, 0.0);
      cairo_line_to (cr, width, height);
      cairo_line_to (cr, 0.0, height);
    }
  else
    {
      cairo_move_to (cr, 0.0, 0.0);
      cairo_line_to (cr, width, height);
      cairo_line_to (cr, 0.0, height);
    }
  cairo_close_path (cr);
  cairo_fill (cr);
  cairo_destroy (cr);
  region = gdk_cairo_region_create_from_surface (surface);
  cairo_surface_destroy (surface);

  gdk_window_shape_combine_region (priv->grip_window, region, 0, 0);
  cairo_region_destroy (region);
}

static void
set_grip_position (GtkWindow *window)
{
  GtkWindowPrivate *priv = window->priv;
  GdkRectangle rect;

  if (priv->grip_window == NULL)
    return;

  gtk_window_get_resize_grip_area (window, &rect);
  gdk_window_raise (priv->grip_window);
  gdk_window_move_resize (priv->grip_window,
                          rect.x, rect.y,
                          rect.width, rect.height);
}

static void
gtk_window_size_allocate (GtkWidget     *widget,
			  GtkAllocation *allocation)
{
  GtkWindow *window = GTK_WINDOW (widget);
  GtkAllocation child_allocation;
  GtkWidget *child;
  guint border_width;

  gtk_widget_set_allocation (widget, allocation);

  if (gtk_widget_get_realized (widget))
    {
      /* If it's not a toplevel we're embedded, we need to resize the window's 
       * window and skip the grip.
       */
      if (!gtk_widget_is_toplevel (widget))
	{
	  gdk_window_move_resize (gtk_widget_get_window (widget),
				  allocation->x, allocation->y,
				  allocation->width, allocation->height);
	}
      else
	{
	  update_grip_visibility (window);
	  set_grip_position (window);
	}
    }

  child = gtk_bin_get_child (&(window->bin));
  if (child && gtk_widget_get_visible (child))
    {
      border_width = gtk_container_get_border_width (GTK_CONTAINER (window));
      child_allocation.x = border_width;
      child_allocation.y = border_width;
      child_allocation.width =
	MAX (1, (gint)allocation->width - child_allocation.x * 2);
      child_allocation.height =
	MAX (1, (gint)allocation->height - child_allocation.y * 2);

      gtk_widget_size_allocate (child, &child_allocation);
    }
}

static gint
gtk_window_configure_event (GtkWidget         *widget,
			    GdkEventConfigure *event)
{
  GtkAllocation allocation;
  GtkWindow *window = GTK_WINDOW (widget);
  GtkWindowPrivate *priv = window->priv;
  gboolean expected_reply = priv->configure_request_count > 0;

  if (!gtk_widget_is_toplevel (GTK_WIDGET (widget)))
    {
      if (GTK_WIDGET_CLASS (gtk_window_parent_class)->configure_event)
  	return GTK_WIDGET_CLASS (gtk_window_parent_class)->configure_event (widget, event);

      gdk_window_configure_finished (gtk_widget_get_window (widget));
      return FALSE;
    }

  /* priv->configure_request_count incremented for each
   * configure request, and decremented to a min of 0 for
   * each configure notify.
   *
   * All it means is that we know we will get at least
   * priv->configure_request_count more configure notifies.
   * We could get more configure notifies than that; some
   * of the configure notifies we get may be unrelated to
   * the configure requests. But we will get at least
   * priv->configure_request_count notifies.
   */

  if (priv->configure_request_count > 0)
    {
      priv->configure_request_count -= 1;
      gdk_window_thaw_toplevel_updates_libgtk_only (gtk_widget_get_window (widget));
    }
  
  /* As an optimization, we avoid a resize when possible.
   *
   * The only times we can avoid a resize are:
   *   - we know only the position changed, not the size
   *   - we know we have made more requests and so will get more
   *     notifies and can wait to resize when we get them
   */
  gtk_widget_get_allocation (widget, &allocation);
  if (!expected_reply &&
      (allocation.width == event->width &&
       allocation.height == event->height))
    {
      gdk_window_configure_finished (gtk_widget_get_window (widget));
      return TRUE;
    }

  /*
   * If we do need to resize, we do that by:
   *   - filling in widget->allocation with the new size
   *   - setting configure_notify_received to TRUE
   *     for use in gtk_window_move_resize()
   *   - queueing a resize, leading to invocation of
   *     gtk_window_move_resize() in an idle handler
   *
   */
  
  priv->configure_notify_received = TRUE;

  allocation.width = event->width;
  allocation.height = event->height;
  gtk_widget_set_allocation (widget, &allocation);

  gdk_window_invalidate_rect (gtk_widget_get_window (widget), NULL, FALSE); // XXX - What was this for again?

  _gtk_container_queue_resize (GTK_CONTAINER (widget));
  
  return TRUE;
}

static gboolean
gtk_window_state_event (GtkWidget           *widget,
                        GdkEventWindowState *event)
{
  update_grip_visibility (GTK_WINDOW (widget));

  return FALSE;
}

static void
gtk_window_direction_changed (GtkWidget        *widget,
                              GtkTextDirection  prev_dir)
{
  GtkWindow *window = GTK_WINDOW (widget);

  set_grip_cursor (window);
  set_grip_position (window);
  set_grip_shape (window);
}

static void
gtk_window_state_changed (GtkWidget    *widget,
                          GtkStateType  previous_state)
{
  GtkWindow *window = GTK_WINDOW (widget);

  update_grip_visibility (window);
}

static void
gtk_window_style_updated (GtkWidget *widget)
{
  GtkWindow *window = GTK_WINDOW (widget);
  GtkWindowPrivate *priv = window->priv;
  GdkRectangle rect;

  GTK_WIDGET_CLASS (gtk_window_parent_class)->style_updated (widget);

  if (priv->grip_window != NULL && gtk_window_get_resize_grip_area (window, &rect))
    {
      gdk_window_move_resize (priv->grip_window,
                              rect.x, rect.y,
                              rect.width, rect.height);

      set_grip_shape (window);
      gtk_widget_queue_resize (widget);
    }
}

static void
resize_grip_create_window (GtkWindow *window)
{
  GtkWidget *widget;
  GtkWindowPrivate *priv;
  GdkWindowAttr attributes;
  gint attributes_mask;
  GdkRectangle rect;

  priv = window->priv;
  widget = GTK_WIDGET (window);

  g_return_if_fail (gtk_widget_get_realized (widget));
  g_return_if_fail (priv->grip_window == NULL);

  gtk_window_get_resize_grip_area (window, &rect);

  attributes.x = rect.x;
  attributes.y = rect.y;
  attributes.width = rect.width;
  attributes.height = rect.height;
  attributes.window_type = GDK_WINDOW_CHILD;
  attributes.wclass = GDK_INPUT_OUTPUT;
  attributes.event_mask = gtk_widget_get_events (widget) |
                          GDK_EXPOSURE_MASK |
                          GDK_BUTTON_PRESS_MASK;

  attributes_mask = GDK_WA_X | GDK_WA_Y;

  priv->grip_window = gdk_window_new (gtk_widget_get_window (widget),
                                      &attributes,
                                      attributes_mask);

  gdk_window_set_user_data (priv->grip_window, widget);

  gdk_window_raise (priv->grip_window);

  set_grip_shape (window);
  update_grip_visibility (window);
}

static void
resize_grip_destroy_window (GtkWindow *window)
{
  GtkWindowPrivate *priv = window->priv;

  gdk_window_set_user_data (priv->grip_window, NULL);
  gdk_window_destroy (priv->grip_window);
  priv->grip_window = NULL;
  update_grip_visibility (window);
}

/**
 * gtk_window_set_has_resize_grip:
 * @window: a #GtkWindow
 * @value: %TRUE to allow a resize grip
 *
 * Sets whether @window has a corner resize grip.
 *
 * Note that the resize grip is only shown if the window
 * is actually resizable and not maximized. Use
 * gtk_window_resize_grip_is_visible() to find out if the
 * resize grip is currently shown.
 *
 * Since: 3.0
 */
void
gtk_window_set_has_resize_grip (GtkWindow *window,
                                gboolean   value)
{
  GtkWidget *widget = GTK_WIDGET (window);
  GtkWindowPrivate *priv = window->priv;

  value = value != FALSE;

  if (value != priv->has_resize_grip)
    {
      priv->has_resize_grip = value;
      gtk_widget_queue_draw (widget);

      if (gtk_widget_get_realized (widget) && 
	  gtk_widget_is_toplevel (GTK_WIDGET (widget)))
        {
          if (priv->has_resize_grip && priv->grip_window == NULL)
            resize_grip_create_window (window);
          else if (!priv->has_resize_grip && priv->grip_window != NULL)
            resize_grip_destroy_window (window);
        }

      g_object_notify (G_OBJECT (window), "has-resize-grip");
    }
}

static void
update_grip_visibility (GtkWindow *window)
{
  GtkWindowPrivate *priv = window->priv;
  gboolean val;

  val = gtk_window_resize_grip_is_visible (window);

  if (priv->grip_window != NULL)
    {
      if (val)
        {
          gdk_window_show (priv->grip_window);
          set_grip_cursor (window);
        }
      else
        {
          gdk_window_hide (priv->grip_window);
        }
    }

  if (priv->resize_grip_visible != val)
    {
      priv->resize_grip_visible = val;

      g_object_notify (G_OBJECT (window), "resize-grip-visible");
    }
}

/**
 * gtk_window_resize_grip_is_visible:
 * @window: a #GtkWindow
 *
 * Determines whether a resize grip is visible for the specified window.
 *
 * Returns: %TRUE if a resize grip exists and is visible
 *
 * Since: 3.0
 */
gboolean
gtk_window_resize_grip_is_visible (GtkWindow *window)
{
  GtkWidget *widget;
  GtkWindowPrivate *priv;
  GdkWindowEdge edge;

  g_return_val_if_fail (GTK_IS_WINDOW (window), FALSE);

  priv = window->priv;
  widget = GTK_WIDGET (window);

  if (priv->type == GTK_WINDOW_POPUP)
    return FALSE;

  if (!priv->resizable)
    return FALSE;

  if (!gtk_widget_is_toplevel (GTK_WIDGET (widget)))
    return FALSE;

  if (gtk_widget_get_realized (widget))
    {
      GdkWindowState state;

      state = gdk_window_get_state (gtk_widget_get_window (widget));

      if (state & GDK_WINDOW_STATE_MAXIMIZED || state & GDK_WINDOW_STATE_FULLSCREEN)
        return FALSE;
    }

  if (!get_drag_edge (widget, &edge))
    return FALSE;

  return window->priv->has_resize_grip;
}

/**
 * gtk_window_get_has_resize_grip:
 * @window: a #GtkWindow
 *
 * Determines whether the window may have a resize grip.
 *
 * Returns: %TRUE if the window has a resize grip
 *
 * Since: 3.0
 */
gboolean
gtk_window_get_has_resize_grip (GtkWindow *window)
{
  g_return_val_if_fail (GTK_IS_WINDOW (window), FALSE);

  return window->priv->has_resize_grip;
}

/**
 * gtk_window_get_resize_grip_area:
 * @window: a #GtkWindow
 * @rect: (out): a pointer to a #GdkRectangle which we should store
 *     the resize grip area
 *
 * If a window has a resize grip, this will retrieve the grip
 * position, width and height into the specified #GdkRectangle.
 *
 * Returns: %TRUE if the resize grip's area was retrieved
 *
 * Since: 3.0
 */
gboolean
gtk_window_get_resize_grip_area (GtkWindow *window,
                                 GdkRectangle *rect)
{
  GtkWidget *widget = GTK_WIDGET (window);
  GtkAllocation allocation;
  gint grip_width;
  gint grip_height;

  g_return_val_if_fail (GTK_IS_WINDOW (window), FALSE);

  if (!window->priv->has_resize_grip)
    return FALSE;

  gtk_widget_get_allocation (widget, &allocation);

  gtk_widget_style_get (widget,
                        "resize-grip-width", &grip_width,
                        "resize-grip-height", &grip_height,
                        NULL);

  if (grip_width > allocation.width)
    grip_width = allocation.width;

  if (grip_height > allocation.height)
    grip_height = allocation.height;

  rect->width = grip_width;
  rect->height = grip_height;
  rect->y = allocation.y + allocation.height - grip_height;

  if (gtk_widget_get_direction (widget) == GTK_TEXT_DIR_LTR)
    rect->x = allocation.x + allocation.width - grip_width;
  else
    rect->x = allocation.x;

  return TRUE;
}

/* the accel_key and accel_mods fields of the key have to be setup
 * upon calling this function. it'll then return whether that key
 * is at all used as accelerator, and if so will OR in the
 * accel_flags member of the key.
 */
gboolean
_gtk_window_query_nonaccels (GtkWindow      *window,
			     guint           accel_key,
			     GdkModifierType accel_mods)
{
  GtkWindowPrivate *priv;

  g_return_val_if_fail (GTK_IS_WINDOW (window), FALSE);

  priv = window->priv;

  /* movement keys are considered locked accels */
  if (!accel_mods)
    {
      static const guint bindings[] = {
	GDK_KEY_space, GDK_KEY_KP_Space, GDK_KEY_Return, GDK_KEY_ISO_Enter, GDK_KEY_KP_Enter, GDK_KEY_Up, GDK_KEY_KP_Up, GDK_KEY_Down, GDK_KEY_KP_Down,
	GDK_KEY_Left, GDK_KEY_KP_Left, GDK_KEY_Right, GDK_KEY_KP_Right, GDK_KEY_Tab, GDK_KEY_KP_Tab, GDK_KEY_ISO_Left_Tab,
      };
      guint i;
      
      for (i = 0; i < G_N_ELEMENTS (bindings); i++)
	if (bindings[i] == accel_key)
	  return TRUE;
    }

  /* mnemonics are considered locked accels */
  if (accel_mods == priv->mnemonic_modifier)
    {
      GtkMnemonicHash *mnemonic_hash = gtk_window_get_mnemonic_hash (window, FALSE);
      if (mnemonic_hash && _gtk_mnemonic_hash_lookup (mnemonic_hash, accel_key))
	return TRUE;
    }

  return FALSE;
}

/**
 * gtk_window_propagate_key_event:
 * @window:  a #GtkWindow
 * @event:   a #GdkEventKey
 *
 * Propagate a key press or release event to the focus widget and
 * up the focus container chain until a widget handles @event.
 * This is normally called by the default ::key_press_event and
 * ::key_release_event handlers for toplevel windows,
 * however in some cases it may be useful to call this directly when
 * overriding the standard key handling for a toplevel window.
 *
 * Return value: %TRUE if a widget in the focus chain handled the event.
 *
 * Since: 2.4
 */
gboolean
gtk_window_propagate_key_event (GtkWindow        *window,
                                GdkEventKey      *event)
{
  GtkWindowPrivate *priv;
  gboolean handled = FALSE;
  GtkWidget *widget, *focus;

  g_return_val_if_fail (GTK_IS_WINDOW (window), FALSE);

  priv = window->priv;
  widget = GTK_WIDGET (window);

  focus = priv->focus_widget;
  if (focus)
    g_object_ref (focus);
  
  while (!handled &&
         focus && focus != widget &&
         gtk_widget_get_toplevel (focus) == widget)
    {
      GtkWidget *parent;
      
      if (gtk_widget_is_sensitive (focus))
        handled = gtk_widget_event (focus, (GdkEvent*) event);

      parent = gtk_widget_get_parent (focus);
      if (parent)
        g_object_ref (parent);
      
      g_object_unref (focus);
      
      focus = parent;
    }
  
  if (focus)
    g_object_unref (focus);

  return handled;
}

static gint
gtk_window_key_press_event (GtkWidget   *widget,
			    GdkEventKey *event)
{
  GtkWindow *window = GTK_WINDOW (widget);
  gboolean handled = FALSE;

  /* handle mnemonics and accelerators */
  if (!handled)
    handled = gtk_window_activate_key (window, event);

  /* handle focus widget key events */
  if (!handled)
    handled = gtk_window_propagate_key_event (window, event);

  /* Chain up, invokes binding set */
  if (!handled)
    handled = GTK_WIDGET_CLASS (gtk_window_parent_class)->key_press_event (widget, event);

  return handled;
}

static gint
gtk_window_key_release_event (GtkWidget   *widget,
			      GdkEventKey *event)
{
  GtkWindow *window = GTK_WINDOW (widget);
  gboolean handled = FALSE;

  /* handle focus widget key events */
  if (!handled)
    handled = gtk_window_propagate_key_event (window, event);

  /* Chain up, invokes binding set */
  if (!handled)
    handled = GTK_WIDGET_CLASS (gtk_window_parent_class)->key_release_event (widget, event);

  return handled;
}

static gint
gtk_window_button_press_event (GtkWidget *widget,
                               GdkEventButton *event)
{
  GtkWindowPrivate *priv = GTK_WINDOW (widget)->priv;
  GdkWindowEdge edge;

  if (event->window == priv->grip_window)
    {
      if (get_drag_edge (widget, &edge))
        gtk_window_begin_resize_drag (GTK_WINDOW (widget),
                                      edge,
                                      event->button,
                                      event->x_root,
                                      event->y_root,
                                      event->time);

      return TRUE;
    }

  return FALSE;
}

static void
gtk_window_real_activate_default (GtkWindow *window)
{
  gtk_window_activate_default (window);
}

static void
gtk_window_real_activate_focus (GtkWindow *window)
{
  gtk_window_activate_focus (window);
}

static gint
gtk_window_enter_notify_event (GtkWidget        *widget,
			       GdkEventCrossing *event)
{
  return FALSE;
}

static gint
gtk_window_leave_notify_event (GtkWidget        *widget,
			       GdkEventCrossing *event)
{
  return FALSE;
}

static void
do_focus_change (GtkWidget *widget,
		 gboolean   in)
{
  GdkWindow *window;
  GdkDeviceManager *device_manager;
  GList *devices, *d;

  g_object_ref (widget);

  device_manager = gdk_display_get_device_manager (gtk_widget_get_display (widget));
  devices = gdk_device_manager_list_devices (device_manager, GDK_DEVICE_TYPE_MASTER);
  devices = g_list_concat (devices, gdk_device_manager_list_devices (device_manager, GDK_DEVICE_TYPE_SLAVE));
  devices = g_list_concat (devices, gdk_device_manager_list_devices (device_manager, GDK_DEVICE_TYPE_FLOATING));

  for (d = devices; d; d = d->next)
    {
      GdkDevice *dev = d->data;
      GdkEvent *fevent;

      if (gdk_device_get_source (dev) != GDK_SOURCE_KEYBOARD)
        continue;

      /* Skip non-master keyboards that haven't
       * selected for events from this window
       */
      window = gtk_widget_get_window (widget);
      if (gdk_device_get_device_type (dev) != GDK_DEVICE_TYPE_MASTER &&
          window && !gdk_window_get_device_events (window, dev))
        continue;

      fevent = gdk_event_new (GDK_FOCUS_CHANGE);

      fevent->focus_change.type = GDK_FOCUS_CHANGE;
      fevent->focus_change.window = window;
      if (window)
        g_object_ref (window);
      fevent->focus_change.in = in;
      gdk_event_set_device (fevent, dev);

      gtk_widget_send_focus_change (widget, fevent);

      gdk_event_free (fevent);
    }

  g_list_free (devices);
  g_object_unref (widget);
}

static gint
gtk_window_focus_in_event (GtkWidget     *widget,
			   GdkEventFocus *event)
{
  GtkWindow *window = GTK_WINDOW (widget);

  /* It appears spurious focus in events can occur when
   *  the window is hidden. So we'll just check to see if
   *  the window is visible before actually handling the
   *  event
   */
  if (gtk_widget_get_visible (widget))
    {
      _gtk_window_set_has_toplevel_focus (window, TRUE);
      _gtk_window_set_is_active (window, TRUE);
    }
      
  return FALSE;
}

static gint
gtk_window_focus_out_event (GtkWidget     *widget,
			    GdkEventFocus *event)
{
  GtkWindow *window = GTK_WINDOW (widget);
  gboolean auto_mnemonics;

  _gtk_window_set_has_toplevel_focus (window, FALSE);
  _gtk_window_set_is_active (window, FALSE);

  /* set the mnemonic-visible property to false */
  g_object_get (gtk_widget_get_settings (widget),
                "gtk-auto-mnemonics", &auto_mnemonics, NULL);
  if (auto_mnemonics)
    gtk_window_set_mnemonics_visible (window, FALSE);

  return FALSE;
}

static void
gtk_window_check_resize (GtkContainer *container)
{
  /* If the window is not toplevel anymore than it's embedded somewhere,
   * so handle it like a normal window */
  if (!gtk_widget_is_toplevel (GTK_WIDGET (container)))
    GTK_CONTAINER_CLASS (gtk_window_parent_class)->check_resize (container);
  else if (gtk_widget_get_visible (GTK_WIDGET (container)))
    gtk_window_move_resize (GTK_WINDOW (container));
}

static gboolean
gtk_window_focus (GtkWidget        *widget,
		  GtkDirectionType  direction)
{
  GtkWindowPrivate *priv;
  GtkBin *bin;
  GtkWindow *window;
  GtkContainer *container;
  GtkWidget *child;
  GtkWidget *old_focus_child;
  GtkWidget *parent;

  if (!gtk_widget_is_toplevel (GTK_WIDGET (widget)))
    return GTK_WIDGET_CLASS (gtk_window_parent_class)->focus (widget, direction);

  container = GTK_CONTAINER (widget);
  window = GTK_WINDOW (widget);
  priv = window->priv;
  bin = GTK_BIN (widget);

  old_focus_child = gtk_container_get_focus_child (container);
  
  /* We need a special implementation here to deal properly with wrapping
   * around in the tab chain without the danger of going into an
   * infinite loop.
   */
  if (old_focus_child)
    {
      if (gtk_widget_child_focus (old_focus_child, direction))
	return TRUE;
    }

  if (priv->focus_widget)
    {
      if (direction == GTK_DIR_LEFT ||
	  direction == GTK_DIR_RIGHT ||
	  direction == GTK_DIR_UP ||
	  direction == GTK_DIR_DOWN)
	{
	  return FALSE;
	}
      
      /* Wrapped off the end, clear the focus setting for the toplpevel */
      parent = gtk_widget_get_parent (priv->focus_widget);
      while (parent)
	{
	  gtk_container_set_focus_child (GTK_CONTAINER (parent), NULL);
	  parent = gtk_widget_get_parent (parent);
	}
      
      gtk_window_set_focus (GTK_WINDOW (container), NULL);
    }

  /* Now try to focus the first widget in the window */
  child = gtk_bin_get_child (bin);
  if (child)
    {
      if (gtk_widget_child_focus (child, direction))
        return TRUE;
    }

  return FALSE;
}

static void
gtk_window_move_focus (GtkWidget       *widget,
                       GtkDirectionType dir)
{
  if (!gtk_widget_is_toplevel (GTK_WIDGET (widget)))
    {
      GTK_WIDGET_CLASS (gtk_window_parent_class)->move_focus (widget, dir);
      return;
    }

  gtk_widget_child_focus (widget, dir);

  if (! gtk_container_get_focus_child (GTK_CONTAINER (widget)))
    gtk_window_set_focus (GTK_WINDOW (widget), NULL);
}

static void
gtk_window_real_set_focus (GtkWindow *window,
			   GtkWidget *focus)
{
  GtkWindowPrivate *priv = window->priv;
  GtkWidget *old_focus = priv->focus_widget;
  gboolean had_default = FALSE;
  gboolean focus_had_default = FALSE;
  gboolean old_focus_had_default = FALSE;

  if (old_focus)
    {
      g_object_ref (old_focus);
      g_object_freeze_notify (G_OBJECT (old_focus));
      old_focus_had_default = gtk_widget_has_default (old_focus);
    }
  if (focus)
    {
      g_object_ref (focus);
      g_object_freeze_notify (G_OBJECT (focus));
      focus_had_default = gtk_widget_has_default (focus);
    }

  if (priv->default_widget)
    had_default = gtk_widget_has_default (priv->default_widget);

  if (priv->focus_widget)
    {
      if (gtk_widget_get_receives_default (priv->focus_widget) &&
	  (priv->focus_widget != priv->default_widget))
        {
          _gtk_widget_set_has_default (priv->focus_widget, FALSE);
	  gtk_widget_queue_draw (priv->focus_widget);

	  if (priv->default_widget)
            _gtk_widget_set_has_default (priv->default_widget, TRUE);
	}

      priv->focus_widget = NULL;

      if (priv->has_focus)
	do_focus_change (old_focus, FALSE);

      g_object_notify (G_OBJECT (old_focus), "is-focus");
    }

  /* The above notifications may have set a new focus widget,
   * if so, we don't want to override it.
   */
  if (focus && !priv->focus_widget)
    {
      priv->focus_widget = focus;

      if (gtk_widget_get_receives_default (priv->focus_widget) &&
	  (priv->focus_widget != priv->default_widget))
	{
	  if (gtk_widget_get_can_default (priv->focus_widget))
            _gtk_widget_set_has_default (priv->focus_widget, TRUE);

	  if (priv->default_widget)
            _gtk_widget_set_has_default (priv->default_widget, FALSE);
	}

      if (priv->has_focus)
	do_focus_change (priv->focus_widget, TRUE);

      g_object_notify (G_OBJECT (priv->focus_widget), "is-focus");
    }

  /* If the default widget changed, a redraw will have been queued
   * on the old and new default widgets by gtk_window_set_default(), so
   * we only have to worry about the case where it didn't change.
   * We'll sometimes queue a draw twice on the new widget but that
   * is harmless.
   */
  if (priv->default_widget &&
      (had_default != gtk_widget_has_default (priv->default_widget)))
    gtk_widget_queue_draw (priv->default_widget);
  
  if (old_focus)
    {
      if (old_focus_had_default != gtk_widget_has_default (old_focus))
	gtk_widget_queue_draw (old_focus);
	
      g_object_thaw_notify (G_OBJECT (old_focus));
      g_object_unref (old_focus);
    }
  if (focus)
    {
      if (focus_had_default != gtk_widget_has_default (focus))
	gtk_widget_queue_draw (focus);

      g_object_thaw_notify (G_OBJECT (focus));
      g_object_unref (focus);
    }
}


static void 
gtk_window_get_preferred_width (GtkWidget *widget,
                                gint      *minimum_size,
                                gint      *natural_size)
{
  GtkWindow *window;
  GtkWidget *child;
  guint border_width;

  window = GTK_WINDOW (widget);
  child  = gtk_bin_get_child (GTK_BIN (window));

  border_width = gtk_container_get_border_width (GTK_CONTAINER (window));
  *minimum_size = border_width * 2;
  *natural_size = border_width * 2;

  if (child && gtk_widget_get_visible (child))
    {
      gint child_min, child_nat;
      gtk_widget_get_preferred_width (child, &child_min, &child_nat);

      *minimum_size += child_min;
      *natural_size += child_nat;
    }
}

static void 
gtk_window_get_preferred_height (GtkWidget *widget,
                                 gint      *minimum_size,
                                 gint      *natural_size)
{
  GtkWindow *window;
  GtkWidget *child;
  guint border_width;

  window = GTK_WINDOW (widget);
  child  = gtk_bin_get_child (GTK_BIN (window));

  border_width = gtk_container_get_border_width (GTK_CONTAINER (window));
  *minimum_size = border_width * 2;
  *natural_size = border_width * 2;

  if (child && gtk_widget_get_visible (child))
    {
      gint child_min, child_nat;
      gtk_widget_get_preferred_height (child, &child_min, &child_nat);

      *minimum_size += child_min;
      *natural_size += child_nat;
    }
}


/**
 * _gtk_window_unset_focus_and_default:
 * @window: a #GtkWindow
 * @widget: a widget inside of @window
 * 
 * Checks whether the focus and default widgets of @window are
 * @widget or a descendent of @widget, and if so, unset them.
 **/
void
_gtk_window_unset_focus_and_default (GtkWindow *window,
				     GtkWidget *widget)

{
  GtkWindowPrivate *priv = window->priv;
  GtkWidget *child;
  GtkWidget *parent;

  g_object_ref (window);
  g_object_ref (widget);

  parent = gtk_widget_get_parent (widget);
  if (gtk_container_get_focus_child (GTK_CONTAINER (parent)) == widget)
    {
      child = priv->focus_widget;
      
      while (child && child != widget)
        child = gtk_widget_get_parent (child);

      if (child == widget)
	gtk_window_set_focus (GTK_WINDOW (window), NULL);
    }
      
  child = priv->default_widget;
      
  while (child && child != widget)
    child = gtk_widget_get_parent (child);

  if (child == widget)
    gtk_window_set_default (window, NULL);
  
  g_object_unref (widget);
  g_object_unref (window);
}

/*********************************
 * Functions related to resizing *
 *********************************/

static void
geometry_size_to_pixels (GdkGeometry *geometry,
			 guint        flags,
			 guint       *width,
			 guint       *height)
{
  gint base_width = 0;
  gint base_height = 0;
  gint min_width = 0;
  gint min_height = 0;
  gint width_inc = 1;
  gint height_inc = 1;

  if (flags & GDK_HINT_BASE_SIZE)
    {
      base_width = geometry->base_width;
      base_height = geometry->base_height;
    }
  if (flags & GDK_HINT_MIN_SIZE)
    {
      min_width = geometry->min_width;
      min_height = geometry->min_height;
    }
  if (flags & GDK_HINT_RESIZE_INC)
    {
      width_inc = geometry->width_inc;
      height_inc = geometry->height_inc;
    }

  if (width)
    *width = MAX (*width * width_inc + base_width, min_width);
  if (height)
    *height = MAX (*height * height_inc + base_height, min_height);
}

/* This function doesn't constrain to geometry hints */
static void 
gtk_window_compute_configure_request_size (GtkWindow   *window,
                                           GdkGeometry *geometry,
                                           guint        flags,
                                           guint       *width,
                                           guint       *height)
{
  GtkWindowPrivate *priv = window->priv;
  GtkRequisition requisition;
  GtkWindowGeometryInfo *info;
  GtkWidget *widget;

  /* Preconditions:
   *  - we've done a size request
   */
  
  widget = GTK_WIDGET (window);

  info = gtk_window_get_geometry_info (window, FALSE);

  if (priv->need_default_size)
    {
      gtk_widget_get_preferred_size (widget, &requisition, NULL);

      /* Default to requisition */
      *width = requisition.width;
      *height = requisition.height;

      /* If window is empty so requests 0, default to random nonzero size */
       if (*width == 0 && *height == 0)
         {
           *width = 200;
           *height = 200;
         }

       /* Override requisition with default size */

       if (info)
	 {
	   if (info->default_width > 0)
	     *width = info->default_width;
	   if (info->default_height > 0)
	     *height = info->default_height;

	   if (info->default_is_geometry)
	     geometry_size_to_pixels (geometry, flags,
				      info->default_width > 0 ? width : NULL,
				      info->default_height > 0 ? height : NULL);
         }
    }
  else
    {
      GtkAllocation allocation;

      gtk_widget_get_allocation (widget, &allocation);

      /* Default to keeping current size */
      *width = allocation.width;
      *height = allocation.height;
    }

  /* Override any size with gtk_window_resize() values */
  if (info)
    {
      if (info->resize_width > 0)
	*width = info->resize_width;
      if (info->resize_height > 0)
	*height = info->resize_height;

      if (info->resize_is_geometry)
	geometry_size_to_pixels (geometry, flags,
				 info->resize_width > 0 ? width : NULL,
				 info->resize_height > 0 ? height : NULL);
    }

  /* Don't ever request zero width or height, its not supported by
     gdk. The size allocation code will round it to 1 anyway but if
     we do it then the value returned from this function will is
     not comparable to the size allocation read from the GtkWindow. */
  *width = MAX (*width, 1);
  *height = MAX (*height, 1);
}

static GtkWindowPosition
get_effective_position (GtkWindow *window)
{
  GtkWindowPrivate *priv = window->priv;
  GtkWindowPosition pos = priv->position;

  if (pos == GTK_WIN_POS_CENTER_ON_PARENT &&
      (priv->transient_parent == NULL ||
       !gtk_widget_get_mapped (GTK_WIDGET (priv->transient_parent))))
    pos = GTK_WIN_POS_NONE;

  return pos;
}

static int
get_center_monitor_of_window (GtkWindow *window)
{
  /* We could try to sort out the relative positions of the monitors and
   * stuff, or we could just be losers and assume you have a row
   * or column of monitors.
   */
  return gdk_screen_get_n_monitors (gtk_window_check_screen (window)) / 2;
}

static int
get_monitor_containing_pointer (GtkWindow *window)
{
  gint px, py;
  gint monitor_num;
  GdkScreen *window_screen;
  GdkScreen *pointer_screen;
  GdkDisplay *display;
  GdkDeviceManager *device_manager;
  GdkDevice *pointer;

  window_screen = gtk_window_check_screen (window);
  display = gdk_screen_get_display (window_screen);
  device_manager = gdk_display_get_device_manager (display);
  pointer = gdk_device_manager_get_client_pointer (device_manager);

  gdk_device_get_position (pointer,
                           &pointer_screen,
                           &px, &py);

  if (pointer_screen == window_screen)
    monitor_num = gdk_screen_get_monitor_at_point (pointer_screen, px, py);
  else
    monitor_num = -1;

  return monitor_num;
}

static void
center_window_on_monitor (GtkWindow *window,
                          gint       w,
                          gint       h,
                          gint      *x,
                          gint      *y)
{
  GdkRectangle monitor;
  int monitor_num;

  monitor_num = get_monitor_containing_pointer (window);
  
  if (monitor_num == -1)
    monitor_num = get_center_monitor_of_window (window);

  gdk_screen_get_monitor_geometry (gtk_window_check_screen (window),
				   monitor_num, &monitor);
  
  *x = (monitor.width - w) / 2 + monitor.x;
  *y = (monitor.height - h) / 2 + monitor.y;

  /* Be sure we aren't off the monitor, ignoring _NET_WM_STRUT
   * and WM decorations.
   */
  if (*x < monitor.x)
    *x = monitor.x;
  if (*y < monitor.y)
    *y = monitor.y;
}

static void
clamp (gint *base,
       gint  extent,
       gint  clamp_base,
       gint  clamp_extent)
{
  if (extent > clamp_extent)
    /* Center */
    *base = clamp_base + clamp_extent/2 - extent/2;
  else if (*base < clamp_base)
    *base = clamp_base;
  else if (*base + extent > clamp_base + clamp_extent)
    *base = clamp_base + clamp_extent - extent;
}

static void
clamp_window_to_rectangle (gint               *x,
                           gint               *y,
                           gint                w,
                           gint                h,
                           const GdkRectangle *rect)
{
#ifdef DEBUGGING_OUTPUT
  g_print ("%s: %+d%+d %dx%d: %+d%+d: %dx%d", G_STRFUNC, rect->x, rect->y, rect->width, rect->height, *x, *y, w, h);
#endif

  /* If it is too large, center it. If it fits on the monitor but is
   * partially outside, move it to the closest edge. Do this
   * separately in x and y directions.
   */
  clamp (x, w, rect->x, rect->width);
  clamp (y, h, rect->y, rect->height);
#ifdef DEBUGGING_OUTPUT
  g_print (" ==> %+d%+d: %dx%d\n", *x, *y, w, h);
#endif
}


static void
gtk_window_compute_configure_request (GtkWindow    *window,
                                      GdkRectangle *request,
                                      GdkGeometry  *geometry,
                                      guint        *flags)
{
  GtkWindowPrivate *priv = window->priv;
  GdkGeometry new_geometry;
  guint new_flags;
  int w, h;
  GtkWindowPosition pos;
  GtkWidget *parent_widget;
  GtkWindowGeometryInfo *info;
  GdkScreen *screen;
  int x, y;

  screen = gtk_window_check_screen (window);

  gtk_window_compute_hints (window, &new_geometry, &new_flags);
  gtk_window_compute_configure_request_size (window,
                                             &new_geometry, new_flags,
                                             (guint *)&w, (guint *)&h);

  gtk_window_constrain_size (window,
                             &new_geometry, new_flags,
                             w, h,
                             &w, &h);

  parent_widget = (GtkWidget*) priv->transient_parent;

  pos = get_effective_position (window);
  info = gtk_window_get_geometry_info (window, FALSE);

  /* by default, don't change position requested */
  if (info)
    {
      x = info->last.configure_request.x;
      y = info->last.configure_request.y;
    }
  else
    {
      x = 0;
      y = 0;
    }


  if (priv->need_default_position)
    {

      /* FIXME this all interrelates with window gravity.
       * For most of them I think we want to set GRAVITY_CENTER.
       *
       * Not sure how to go about that.
       */
      switch (pos)
        {
          /* here we are only handling CENTER_ALWAYS
           * as it relates to default positioning,
           * where it's equivalent to simply CENTER
           */
        case GTK_WIN_POS_CENTER_ALWAYS:
        case GTK_WIN_POS_CENTER:
          center_window_on_monitor (window, w, h, &x, &y);
          break;

        case GTK_WIN_POS_CENTER_ON_PARENT:
          {
            GtkAllocation allocation;
            GdkWindow *gdk_window;
            gint monitor_num;
            GdkRectangle monitor;
            gint ox, oy;

            g_assert (gtk_widget_get_mapped (parent_widget)); /* established earlier */

            gdk_window = gtk_widget_get_window (parent_widget);

            if (gdk_window != NULL)
              monitor_num = gdk_screen_get_monitor_at_window (screen,
                                                              gdk_window);
            else
              monitor_num = -1;

            gdk_window_get_origin (gdk_window,
                                   &ox, &oy);

            gtk_widget_get_allocation (parent_widget, &allocation);
            x = ox + (allocation.width - w) / 2;
            y = oy + (allocation.height - h) / 2;

            /* Clamp onto current monitor, ignoring _NET_WM_STRUT and
             * WM decorations. If parent wasn't on a monitor, just
             * give up.
             */
            if (monitor_num >= 0)
              {
                gdk_screen_get_monitor_geometry (screen, monitor_num, &monitor);
                clamp_window_to_rectangle (&x, &y, w, h, &monitor);
              }
          }
          break;

        case GTK_WIN_POS_MOUSE:
          {
            gint screen_width = gdk_screen_get_width (screen);
            gint screen_height = gdk_screen_get_height (screen);
            gint monitor_num;
            GdkRectangle monitor;
            GdkDisplay *display;
            GdkDeviceManager *device_manager;
            GdkDevice *pointer;
            GdkScreen *pointer_screen;
            gint px, py;

            display = gdk_screen_get_display (screen);
            device_manager = gdk_display_get_device_manager (display);
            pointer = gdk_device_manager_get_client_pointer (device_manager);

            gdk_device_get_position (pointer,
                                     &pointer_screen,
                                     &px, &py);

            if (pointer_screen == screen)
              monitor_num = gdk_screen_get_monitor_at_point (screen, px, py);
            else
              monitor_num = -1;

            x = px - w / 2;
            y = py - h / 2;
            x = CLAMP (x, 0, screen_width - w);
            y = CLAMP (y, 0, screen_height - h);

            /* Clamp onto current monitor, ignoring _NET_WM_STRUT and
             * WM decorations. Don't try to figure out what's going
             * on if the mouse wasn't inside a monitor.
             */
            if (monitor_num >= 0)
              {
                gdk_screen_get_monitor_geometry (screen, monitor_num, &monitor);
                clamp_window_to_rectangle (&x, &y, w, h, &monitor);
              }
          }
          break;

        default:
          break;
        }
    } /* if (priv->need_default_position) */

  if (priv->need_default_position && info &&
      info->initial_pos_set)
    {
      x = info->initial_x;
      y = info->initial_y;
      gtk_window_constrain_position (window, w, h, &x, &y);
    }

  request->x = x;
  request->y = y;
  request->width = w;
  request->height = h;

  if (geometry)
    *geometry = new_geometry;
  if (flags)
    *flags = new_flags;
}

static void
gtk_window_constrain_position (GtkWindow    *window,
                               gint          new_width,
                               gint          new_height,
                               gint         *x,
                               gint         *y)
{
  GtkWindowPrivate *priv = window->priv;

  /* See long comments in gtk_window_move_resize()
   * on when it's safe to call this function.
   */
  if (priv->position == GTK_WIN_POS_CENTER_ALWAYS)
    {
      gint center_x, center_y;

      center_window_on_monitor (window, new_width, new_height, &center_x, &center_y);
      
      *x = center_x;
      *y = center_y;
    }
}

static void
gtk_window_move_resize (GtkWindow *window)
{
  /* Overview:
   *
   * First we determine whether any information has changed that would
   * cause us to revise our last configure request.  If we would send
   * a different configure request from last time, then
   * configure_request_size_changed = TRUE or
   * configure_request_pos_changed = TRUE. configure_request_size_changed
   * may be true due to new hints, a gtk_window_resize(), or whatever.
   * configure_request_pos_changed may be true due to gtk_window_set_position()
   * or gtk_window_move().
   *
   * If the configure request has changed, we send off a new one.  To
   * ensure GTK+ invariants are maintained (resize queue does what it
   * should), we go ahead and size_allocate the requested size in this
   * function.
   *
   * If the configure request has not changed, we don't ever resend
   * it, because it could mean fighting the user or window manager.
   *
   * 
   *   To prepare the configure request, we come up with a base size/pos:
   *      - the one from gtk_window_move()/gtk_window_resize()
   *      - else default_width, default_height if we haven't ever
   *        been mapped
   *      - else the size request if we haven't ever been mapped,
   *        as a substitute default size
   *      - else the current size of the window, as received from
   *        configure notifies (i.e. the current allocation)
   *
   *   If GTK_WIN_POS_CENTER_ALWAYS is active, we constrain
   *   the position request to be centered.
   */
  GtkWindowPrivate *priv = window->priv;
  GtkAllocation allocation;
  GtkWidget *widget;
  GtkContainer *container;
  GtkWindowGeometryInfo *info;
  GdkGeometry new_geometry;
  GdkWindow *gdk_window;
  guint new_flags;
  GdkRectangle new_request;
  gboolean configure_request_size_changed;
  gboolean configure_request_pos_changed;
  gboolean hints_changed; /* do we need to send these again */
  GtkWindowLastGeometryInfo saved_last_info;
  
  widget = GTK_WIDGET (window);

  gdk_window = gtk_widget_get_window (widget);
  container = GTK_CONTAINER (widget);
  info = gtk_window_get_geometry_info (window, TRUE);
  
  configure_request_size_changed = FALSE;
  configure_request_pos_changed = FALSE;
  
  gtk_window_compute_configure_request (window, &new_request,
                                        &new_geometry, &new_flags);  
  
  /* This check implies the invariant that we never set info->last
   * without setting the hints and sending off a configure request.
   *
   * If we change info->last without sending the request, we may
   * miss a request.
   */
  if (info->last.configure_request.x != new_request.x ||
      info->last.configure_request.y != new_request.y)
    configure_request_pos_changed = TRUE;

  if ((info->last.configure_request.width != new_request.width ||
       info->last.configure_request.height != new_request.height))
    configure_request_size_changed = TRUE;
  
  hints_changed = FALSE;
  
  if (!gtk_window_compare_hints (&info->last.geometry, info->last.flags,
				 &new_geometry, new_flags))
    {
      hints_changed = TRUE;
    }
  
  /* Position Constraints
   * ====================
   * 
   * POS_CENTER_ALWAYS is conceptually a constraint rather than
   * a default. The other POS_ values are used only when the
   * window is shown, not after that.
   * 
   * However, we can't implement a position constraint as
   * "anytime the window size changes, center the window"
   * because this may well end up fighting the WM or user.  In
   * fact it gets in an infinite loop with at least one WM.
   *
   * Basically, applications are in no way in a position to
   * constrain the position of a window, with one exception:
   * override redirect windows. (Really the intended purpose
   * of CENTER_ALWAYS anyhow, I would think.)
   *
   * So the way we implement this "constraint" is to say that when WE
   * cause a move or resize, i.e. we make a configure request changing
   * window size, we recompute the CENTER_ALWAYS position to reflect
   * the new window size, and include it in our request.  Also, if we
   * just turned on CENTER_ALWAYS we snap to center with a new
   * request.  Otherwise, if we are just NOTIFIED of a move or resize
   * done by someone else e.g. the window manager, we do NOT send a
   * new configure request.
   *
   * For override redirect windows, this works fine; all window
   * sizes are from our configure requests. For managed windows,
   * it is at least semi-sane, though who knows what the
   * app author is thinking.
   */

  /* This condition should be kept in sync with the condition later on
   * that determines whether we send a configure request.  i.e. we
   * should do this position constraining anytime we were going to
   * send a configure request anyhow, plus when constraints have
   * changed.
   */
  if (configure_request_pos_changed ||
      configure_request_size_changed ||
      hints_changed ||
      info->position_constraints_changed)
    {
      /* We request the constrained position if:
       *  - we were changing position, and need to clamp
       *    the change to the constraint
       *  - we're changing the size anyway
       *  - set_position() was called to toggle CENTER_ALWAYS on
       */

      gtk_window_constrain_position (window,
                                     new_request.width,
                                     new_request.height,
                                     &new_request.x,
                                     &new_request.y);
      
      /* Update whether we need to request a move */
      if (info->last.configure_request.x != new_request.x ||
          info->last.configure_request.y != new_request.y)
        configure_request_pos_changed = TRUE;
      else
        configure_request_pos_changed = FALSE;
    }

#if 0
  if (priv->type == GTK_WINDOW_TOPLEVEL)
    {
      int notify_x, notify_y;

      /* this is the position from the last configure notify */
      gdk_window_get_position (widget->window, &notify_x, &notify_y);
    
      g_message ("--- %s ---\n"
		 "last  : %d,%d\t%d x %d\n"
		 "this  : %d,%d\t%d x %d\n"
		 "alloc : %d,%d\t%d x %d\n"
		 "req   :      \t%d x %d\n"
		 "resize:      \t%d x %d\n" 
		 "size_changed: %d pos_changed: %d hints_changed: %d\n"
		 "configure_notify_received: %d\n"
		 "configure_request_count: %d\n"
		 "position_constraints_changed: %d\n",
		 priv->title ? priv->title : "(no title)",
		 info->last.configure_request.x,
		 info->last.configure_request.y,
		 info->last.configure_request.width,
		 info->last.configure_request.height,
		 new_request.x,
		 new_request.y,
		 new_request.width,
		 new_request.height,
		 notify_x, notify_y,
		 widget->allocation.width,
		 widget->allocation.height,
		 widget->requisition.width,
		 widget->requisition.height,
		 info->resize_width,
		 info->resize_height,
		 configure_request_pos_changed,
		 configure_request_size_changed,
		 hints_changed,
		 priv->configure_notify_received,
		 priv->configure_request_count,
		 info->position_constraints_changed);
    }
#endif
  
  saved_last_info = info->last;
  info->last.geometry = new_geometry;
  info->last.flags = new_flags;
  info->last.configure_request = new_request;
  
  /* need to set PPosition so the WM will look at our position,
   * but we don't want to count PPosition coming and going as a hints
   * change for future iterations. So we saved info->last prior to
   * this.
   */
  
  /* Also, if the initial position was explicitly set, then we always
   * toggle on PPosition. This makes gtk_window_move(window, 0, 0)
   * work.
   */

  /* Also, we toggle on PPosition if GTK_WIN_POS_ is in use and
   * this is an initial map
   */
  
  if ((configure_request_pos_changed ||
       info->initial_pos_set ||
       (priv->need_default_position &&
        get_effective_position (window) != GTK_WIN_POS_NONE)) &&
      (new_flags & GDK_HINT_POS) == 0)
    {
      new_flags |= GDK_HINT_POS;
      hints_changed = TRUE;
    }
  
  /* Set hints if necessary
   */
  if (hints_changed)
    gdk_window_set_geometry_hints (gdk_window,
				   &new_geometry,
				   new_flags);

  gtk_widget_get_allocation (widget, &allocation);

  /* handle resizing/moving and widget tree allocation
   */
  if (priv->configure_notify_received)
    { 
      /* If we have received a configure event since
       * the last time in this function, we need to
       * accept our new size and size_allocate child widgets.
       * (see gtk_window_configure_event() for more details).
       *
       * 1 or more configure notifies may have been received.
       * Also, configure_notify_received will only be TRUE
       * if all expected configure notifies have been received
       * (one per configure request), as an optimization.
       *
       */
      priv->configure_notify_received = FALSE;

      /* gtk_window_configure_event() filled in widget->allocation */
      gtk_widget_size_allocate (widget, &allocation);

      set_grip_position (window);
      update_grip_visibility (window);

      gdk_window_process_updates (gdk_window, TRUE);

      gdk_window_configure_finished (gdk_window);

      /* If the configure request changed, it means that
       * we either:
       *   1) coincidentally changed hints or widget properties
       *      impacting the configure request before getting
       *      a configure notify, or
       *   2) some broken widget is changing its size request
       *      during size allocation, resulting in
       *      a false appearance of changed configure request.
       *
       * For 1), we could just go ahead and ask for the
       * new size right now, but doing that for 2)
       * might well be fighting the user (and can even
       * trigger a loop). Since we really don't want to
       * do that, we requeue a resize in hopes that
       * by the time it gets handled, the child has seen
       * the light and is willing to go along with the
       * new size. (this happens for the zvt widget, since
       * the size_allocate() above will have stored the
       * requisition corresponding to the new size in the
       * zvt widget)
       *
       * This doesn't buy us anything for 1), but it shouldn't
       * hurt us too badly, since it is what would have
       * happened if we had gotten the configure event before
       * the new size had been set.
       */

      if (configure_request_size_changed ||
          configure_request_pos_changed)
        {
          /* Don't change the recorded last info after all, because we
           * haven't actually updated to the new info yet - we decided
           * to postpone our configure request until later.
           */
	  info->last = saved_last_info;
          
	  gtk_widget_queue_resize_no_redraw (widget); /* migth recurse for GTK_RESIZE_IMMEDIATE */
	}

      return;			/* Bail out, we didn't really process the move/resize */
    }
  else if ((configure_request_size_changed || hints_changed) &&
           (allocation.width != new_request.width || allocation.height != new_request.height))

    {
      /* We are in one of the following situations:
       * A. configure_request_size_changed
       *    our requisition has changed and we need a different window size,
       *    so we request it from the window manager.
       * B. !configure_request_size_changed && hints_changed
       *    the window manager rejects our size, but we have just changed the
       *    window manager hints, so there's a chance our request will
       *    be honoured this time, so we try again.
       *
       * However, if the new requisition is the same as the current allocation,
       * we don't request it again, since we won't get a ConfigureNotify back from
       * the window manager unless it decides to change our requisition. If
       * we don't get the ConfigureNotify back, the resize queue will never be run.
       */

      /* Now send the configure request */
      if (configure_request_pos_changed)
        {
          gdk_window_move_resize (gdk_window,
                                  new_request.x, new_request.y,
                                  new_request.width, new_request.height);
        }
      else  /* only size changed */
        {
          gdk_window_resize (gdk_window,
                             new_request.width, new_request.height);
        }

      if (priv->type == GTK_WINDOW_POPUP)
        {
	  GtkAllocation allocation;

	  /* Directly size allocate for override redirect (popup) windows. */
          allocation.x = 0;
	  allocation.y = 0;
	  allocation.width = new_request.width;
	  allocation.height = new_request.height;

	  gtk_widget_size_allocate (widget, &allocation);

	  gdk_window_process_updates (gdk_window, TRUE);

	  if (gtk_container_get_resize_mode (container) == GTK_RESIZE_QUEUE)
	    gtk_widget_queue_draw (widget);
	}
      else
        {
	  /* Increment the number of have-not-yet-received-notify requests */
	  priv->configure_request_count += 1;
	  gdk_window_freeze_toplevel_updates_libgtk_only (gdk_window);

	  /* for GTK_RESIZE_QUEUE toplevels, we are now awaiting a new
	   * configure event in response to our resizing request.
	   * the configure event will cause a new resize with
	   * ->configure_notify_received=TRUE.
	   * until then, we want to
	   * - discard expose events
	   * - coalesce resizes for our children
	   * - defer any window resizes until the configure event arrived
	   * to achieve this, we queue a resize for the window, but remove its
	   * resizing handler, so resizing will not be handled from the next
	   * idle handler but when the configure event arrives.
	   *
	   * FIXME: we should also dequeue the pending redraws here, since
	   * we handle those ourselves upon ->configure_notify_received==TRUE.
	   */
	  if (gtk_container_get_resize_mode (container) == GTK_RESIZE_QUEUE)
	    {
	      gtk_widget_queue_resize_no_redraw (widget);
	      _gtk_container_dequeue_resize_handler (container);
	    }
	}
    }
  else
    {
      /* Handle any position changes.
       */
      if (configure_request_pos_changed)
        {
          gdk_window_move (gdk_window,
                           new_request.x, new_request.y);
        }

      /* And run the resize queue.
       */
      gtk_container_resize_children (container);
    }
  
  /* We have now processed a move/resize since the last position
   * constraint change, setting of the initial position, or resize.
   * (Not resetting these flags here can lead to infinite loops for
   * GTK_RESIZE_IMMEDIATE containers)
   */
  info->position_constraints_changed = FALSE;
  info->initial_pos_set = FALSE;
  info->resize_width = -1;
  info->resize_height = -1;
}

/* Compare two sets of Geometry hints for equality.
 */
static gboolean
gtk_window_compare_hints (GdkGeometry *geometry_a,
			  guint        flags_a,
			  GdkGeometry *geometry_b,
			  guint        flags_b)
{
  if (flags_a != flags_b)
    return FALSE;
  
  if ((flags_a & GDK_HINT_MIN_SIZE) &&
      (geometry_a->min_width != geometry_b->min_width ||
       geometry_a->min_height != geometry_b->min_height))
    return FALSE;

  if ((flags_a & GDK_HINT_MAX_SIZE) &&
      (geometry_a->max_width != geometry_b->max_width ||
       geometry_a->max_height != geometry_b->max_height))
    return FALSE;

  if ((flags_a & GDK_HINT_BASE_SIZE) &&
      (geometry_a->base_width != geometry_b->base_width ||
       geometry_a->base_height != geometry_b->base_height))
    return FALSE;

  if ((flags_a & GDK_HINT_ASPECT) &&
      (geometry_a->min_aspect != geometry_b->min_aspect ||
       geometry_a->max_aspect != geometry_b->max_aspect))
    return FALSE;

  if ((flags_a & GDK_HINT_RESIZE_INC) &&
      (geometry_a->width_inc != geometry_b->width_inc ||
       geometry_a->height_inc != geometry_b->height_inc))
    return FALSE;

  if ((flags_a & GDK_HINT_WIN_GRAVITY) &&
      geometry_a->win_gravity != geometry_b->win_gravity)
    return FALSE;

  return TRUE;
}

void
_gtk_window_constrain_size (GtkWindow   *window,
			    gint         width,
			    gint         height,
			    gint        *new_width,
			    gint        *new_height)
{
  GtkWindowPrivate *priv;
  GtkWindowGeometryInfo *info;

  g_return_if_fail (GTK_IS_WINDOW (window));

  priv = window->priv;

  info = priv->geometry_info;
  if (info)
    {
      GdkWindowHints flags = info->last.flags;
      GdkGeometry *geometry = &info->last.geometry;
      
      gtk_window_constrain_size (window,
				 geometry,
				 flags,
				 width,
				 height,
				 new_width,
				 new_height);
    }
}

static void 
gtk_window_constrain_size (GtkWindow   *window,
			   GdkGeometry *geometry,
			   guint        flags,
			   gint         width,
			   gint         height,
			   gint        *new_width,
			   gint        *new_height)
{
  gdk_window_constrain_size (geometry, flags, width, height,
                             new_width, new_height);
}

/* Compute the set of geometry hints and flags for a window
 * based on the application set geometry, and requisition
 * of the window. gtk_widget_get_preferred_size() must have been
 * called first.
 */
static void
gtk_window_compute_hints (GtkWindow   *window,
			  GdkGeometry *new_geometry,
			  guint       *new_flags)
{
  GtkWindowPrivate *priv = window->priv;
  GtkWidget *widget;
  gint extra_width = 0;
  gint extra_height = 0;
  GtkWindowGeometryInfo *geometry_info;
  GtkRequisition requisition;

  widget = GTK_WIDGET (window);

  gtk_widget_get_preferred_size (widget, &requisition, NULL);
  geometry_info = gtk_window_get_geometry_info (GTK_WINDOW (widget), FALSE);

  if (geometry_info)
    {
      *new_flags = geometry_info->mask;
      *new_geometry = geometry_info->geometry;
    }
  else
    {
      *new_flags = 0;
    }
  
  if (geometry_info && geometry_info->widget)
    {
      /* If the geometry widget is set, then the hints really apply to that
       * widget. This is pretty much meaningless unless the window layout
       * is such that the rest of the window adds fixed size borders to
       * the geometry widget. Our job is to figure the size of the borders;
       * We do that by asking how big the toplevel would be if the
       * geometry widget was *really big*.
       *
       *  +----------+
       *  |AAAAAAAAA | At small sizes, the minimum sizes of widgets
       *  |GGGGG    B| in the border can confuse things
       *  |GGGGG    B|
       *  |         B|
       *  +----------+
       *
       *  +-----------+
       *  |AAAAAAAAA  | When the geometry widget is large, things are
       *  |GGGGGGGGGGB| clearer.
       *  |GGGGGGGGGGB|
       *  |GGGGGGGGGG |
       *  +-----------+
       */
#define TEMPORARY_SIZE 10000 /* 10,000 pixels should be bigger than real widget sizes */
      GtkRequisition requisition;
      int current_width, current_height;

      _gtk_widget_override_size_request (geometry_info->widget,
					 TEMPORARY_SIZE, TEMPORARY_SIZE,
					 &current_width, &current_height);
      gtk_widget_get_preferred_size (widget,
                                     &requisition, NULL);
      _gtk_widget_restore_size_request (geometry_info->widget,
					current_width, current_height);

      extra_width = requisition.width - TEMPORARY_SIZE;
      extra_height = requisition.height - TEMPORARY_SIZE;

      if (extra_width < 0 || extra_height < 0)
	{
	  g_warning("Toplevel size doesn't seem to directly depend on the "
		    "size of the geometry widget from gtk_window_set_geometry_hints(). "
		    "The geometry widget might not be in the window, or it might not "
		    "be packed into the window appropriately");
	  extra_width = MAX(extra_width, 0);
	  extra_height = MAX(extra_height, 0);
	}
#undef TEMPORARY_SIZE
    }

  /* We don't want to set GDK_HINT_POS in here, we just set it
   * in gtk_window_move_resize() when we want the position
   * honored.
   */
  
  if (*new_flags & GDK_HINT_BASE_SIZE)
    {
      new_geometry->base_width += extra_width;
      new_geometry->base_height += extra_height;
    }
  else
    {
      /* For simplicity, we always set the base hint, even when we
       * don't expect it to have any visible effect.
       * (Note: geometry_size_to_pixels() depends on this.)
       */
      *new_flags |= GDK_HINT_BASE_SIZE;

      new_geometry->base_width = extra_width;
      new_geometry->base_height = extra_height;

      /* As for X, if BASE_SIZE is not set but MIN_SIZE is set, then the
       * base size is the minimum size */
      if (*new_flags & GDK_HINT_MIN_SIZE)
	{
	  if (new_geometry->min_width > 0)
	    new_geometry->base_width += new_geometry->min_width;
	  if (new_geometry->min_height > 0)
	    new_geometry->base_height += new_geometry->min_height;
	}
    }

  if (*new_flags & GDK_HINT_MIN_SIZE)
    {
      if (new_geometry->min_width < 0)
	new_geometry->min_width = requisition.width;
      else
        new_geometry->min_width = MAX (requisition.width, new_geometry->min_width + extra_width);

      if (new_geometry->min_height < 0)
	new_geometry->min_height = requisition.height;
      else
	new_geometry->min_height = MAX (requisition.height, new_geometry->min_height + extra_height);
    }
  else
    {
      *new_flags |= GDK_HINT_MIN_SIZE;
      
      new_geometry->min_width = requisition.width;
      new_geometry->min_height = requisition.height;
    }
  
  if (*new_flags & GDK_HINT_MAX_SIZE)
    {
      if (new_geometry->max_width < 0)
	new_geometry->max_width = requisition.width;
      else
	new_geometry->max_width += extra_width;

      if (new_geometry->max_height < 0)
	new_geometry->max_height = requisition.height;
      else
	new_geometry->max_height += extra_height;
    }
  else if (!priv->resizable)
    {
      *new_flags |= GDK_HINT_MAX_SIZE;
      
      new_geometry->max_width = requisition.width;
      new_geometry->max_height = requisition.height;
    }

  *new_flags |= GDK_HINT_WIN_GRAVITY;
  new_geometry->win_gravity = priv->gravity;
}

/***********************
 * Redrawing functions *
 ***********************/

static gboolean
gtk_window_draw (GtkWidget *widget,
		 cairo_t   *cr)
{
  GtkWindowPrivate *priv = GTK_WINDOW (widget)->priv;
  GtkStyleContext *context;
  gboolean ret = FALSE;

  context = gtk_widget_get_style_context (widget);

  gtk_style_context_save (context);

  if (!gtk_widget_get_app_paintable (widget))
    {
      GtkStateFlags state;

      state = gtk_widget_get_state_flags (widget);

      if (gtk_window_has_toplevel_focus (GTK_WINDOW (widget)))
        state |= GTK_STATE_FLAG_FOCUSED;

      gtk_style_context_set_state (context, state);
      gtk_style_context_add_class (context, GTK_STYLE_CLASS_BACKGROUND);
      gtk_render_background (context, cr, 0, 0,
			     gtk_widget_get_allocated_width (widget),
			     gtk_widget_get_allocated_height (widget));
    }

  gtk_style_context_restore (context);

  if (GTK_WIDGET_CLASS (gtk_window_parent_class)->draw)
    ret = GTK_WIDGET_CLASS (gtk_window_parent_class)->draw (widget, cr);

  if (priv->grip_window != NULL &&
      gtk_cairo_should_draw_window (cr, priv->grip_window))
    {
      GdkRectangle rect;

      gtk_style_context_save (context);
      cairo_save (cr);

      gtk_cairo_transform_to_window (cr, widget, priv->grip_window);
      gtk_window_get_resize_grip_area (GTK_WINDOW (widget), &rect);

      gtk_style_context_add_class (context, GTK_STYLE_CLASS_GRIP);
      gtk_style_context_set_junction_sides (context, get_grip_junction (widget));
      gtk_render_handle (context, cr, 0, 0, rect.width, rect.height);

      cairo_restore (cr);
      gtk_style_context_restore (context);
    }

  return ret;
}

/**
 * gtk_window_present:
 * @window: a #GtkWindow
 *
 * Presents a window to the user. This may mean raising the window
 * in the stacking order, deiconifying it, moving it to the current
 * desktop, and/or giving it the keyboard focus, possibly dependent
 * on the user's platform, window manager, and preferences.
 *
 * If @window is hidden, this function calls gtk_widget_show()
 * as well.
 * 
 * This function should be used when the user tries to open a window
 * that's already open. Say for example the preferences dialog is
 * currently open, and the user chooses Preferences from the menu
 * a second time; use gtk_window_present() to move the already-open dialog
 * where the user can see it.
 *
 * If you are calling this function in response to a user interaction,
 * it is preferable to use gtk_window_present_with_time().
 * 
 **/
void
gtk_window_present (GtkWindow *window)
{
  gtk_window_present_with_time (window, GDK_CURRENT_TIME);
}

/**
 * gtk_window_present_with_time:
 * @window: a #GtkWindow
 * @timestamp: the timestamp of the user interaction (typically a 
 *   button or key press event) which triggered this call
 *
 * Presents a window to the user in response to a user interaction.
 * If you need to present a window without a timestamp, use 
 * gtk_window_present(). See gtk_window_present() for details. 
 * 
 * Since: 2.8
 **/
void
gtk_window_present_with_time (GtkWindow *window,
			      guint32    timestamp)
{
  GtkWidget *widget;
  GdkWindow *gdk_window;

  g_return_if_fail (GTK_IS_WINDOW (window));

  widget = GTK_WIDGET (window);

  if (gtk_widget_get_visible (widget))
    {
      gdk_window = gtk_widget_get_window (widget);

      g_assert (gdk_window != NULL);

      gdk_window_show (gdk_window);

      /* Translate a timestamp of GDK_CURRENT_TIME appropriately */
      if (timestamp == GDK_CURRENT_TIME)
        {
#ifdef GDK_WINDOWING_X11
	  if (GDK_IS_X11_WINDOW(gdk_window))
	    {
	      GdkDisplay *display;

	      display = gtk_widget_get_display (GTK_WIDGET (window));
	      timestamp = gdk_x11_display_get_user_time (display);
	    }
	  else
#endif
	    timestamp = gtk_get_current_event_time ();
        }

      gdk_window_focus (gdk_window, timestamp);
    }
  else
    {
      gtk_widget_show (widget);
    }
}

/**
 * gtk_window_iconify:
 * @window: a #GtkWindow
 *
 * Asks to iconify (i.e. minimize) the specified @window. Note that
 * you shouldn't assume the window is definitely iconified afterward,
 * because other entities (e.g. the user or <link
 * linkend="gtk-X11-arch">window manager</link>) could deiconify it
 * again, or there may not be a window manager in which case
 * iconification isn't possible, etc. But normally the window will end
 * up iconified. Just don't write code that crashes if not.
 *
 * It's permitted to call this function before showing a window,
 * in which case the window will be iconified before it ever appears
 * onscreen.
 *
 * You can track iconification via the "window-state-event" signal
 * on #GtkWidget.
 * 
 **/
void
gtk_window_iconify (GtkWindow *window)
{
  GtkWindowPrivate *priv;
  GtkWidget *widget;
  GdkWindow *toplevel;
  
  g_return_if_fail (GTK_IS_WINDOW (window));

  priv = window->priv;
  widget = GTK_WIDGET (window);

  priv->iconify_initially = TRUE;

  toplevel = gtk_widget_get_window (widget);

  if (toplevel != NULL)
    gdk_window_iconify (toplevel);
}

/**
 * gtk_window_deiconify:
 * @window: a #GtkWindow
 *
 * Asks to deiconify (i.e. unminimize) the specified @window. Note
 * that you shouldn't assume the window is definitely deiconified
 * afterward, because other entities (e.g. the user or <link
 * linkend="gtk-X11-arch">window manager</link>) could iconify it
 * again before your code which assumes deiconification gets to run.
 *
 * You can track iconification via the "window-state-event" signal
 * on #GtkWidget.
 **/
void
gtk_window_deiconify (GtkWindow *window)
{
  GtkWindowPrivate *priv;
  GtkWidget *widget;
  GdkWindow *toplevel;
  
  g_return_if_fail (GTK_IS_WINDOW (window));

  priv = window->priv;
  widget = GTK_WIDGET (window);

  priv->iconify_initially = FALSE;

  toplevel = gtk_widget_get_window (widget);

  if (toplevel != NULL)
    gdk_window_deiconify (toplevel);
}

/**
 * gtk_window_stick:
 * @window: a #GtkWindow
 *
 * Asks to stick @window, which means that it will appear on all user
 * desktops. Note that you shouldn't assume the window is definitely
 * stuck afterward, because other entities (e.g. the user or <link
 * linkend="gtk-X11-arch">window manager</link>) could unstick it
 * again, and some window managers do not support sticking
 * windows. But normally the window will end up stuck. Just don't
 * write code that crashes if not.
 *
 * It's permitted to call this function before showing a window.
 *
 * You can track stickiness via the "window-state-event" signal
 * on #GtkWidget.
 * 
 **/
void
gtk_window_stick (GtkWindow *window)
{
  GtkWindowPrivate *priv;
  GtkWidget *widget;
  GdkWindow *toplevel;
  
  g_return_if_fail (GTK_IS_WINDOW (window));

  priv = window->priv;
  widget = GTK_WIDGET (window);

  priv->stick_initially = TRUE;

  toplevel = gtk_widget_get_window (widget);

  if (toplevel != NULL)
    gdk_window_stick (toplevel);
}

/**
 * gtk_window_unstick:
 * @window: a #GtkWindow
 *
 * Asks to unstick @window, which means that it will appear on only
 * one of the user's desktops. Note that you shouldn't assume the
 * window is definitely unstuck afterward, because other entities
 * (e.g. the user or <link linkend="gtk-X11-arch">window
 * manager</link>) could stick it again. But normally the window will
 * end up stuck. Just don't write code that crashes if not.
 *
 * You can track stickiness via the "window-state-event" signal
 * on #GtkWidget.
 * 
 **/
void
gtk_window_unstick (GtkWindow *window)
{
  GtkWindowPrivate *priv;
  GtkWidget *widget;
  GdkWindow *toplevel;
  
  g_return_if_fail (GTK_IS_WINDOW (window));

  priv = window->priv;
  widget = GTK_WIDGET (window);

  priv->stick_initially = FALSE;

  toplevel = gtk_widget_get_window (widget);

  if (toplevel != NULL)
    gdk_window_unstick (toplevel);
}

/**
 * gtk_window_maximize:
 * @window: a #GtkWindow
 *
 * Asks to maximize @window, so that it becomes full-screen. Note that
 * you shouldn't assume the window is definitely maximized afterward,
 * because other entities (e.g. the user or <link
 * linkend="gtk-X11-arch">window manager</link>) could unmaximize it
 * again, and not all window managers support maximization. But
 * normally the window will end up maximized. Just don't write code
 * that crashes if not.
 *
 * It's permitted to call this function before showing a window,
 * in which case the window will be maximized when it appears onscreen
 * initially.
 *
 * You can track maximization via the "window-state-event" signal
 * on #GtkWidget.
 * 
 **/
void
gtk_window_maximize (GtkWindow *window)
{
  GtkWindowPrivate *priv;
  GtkWidget *widget;
  GdkWindow *toplevel;
  
  g_return_if_fail (GTK_IS_WINDOW (window));

  priv = window->priv;
  widget = GTK_WIDGET (window);

  priv->maximize_initially = TRUE;

  toplevel = gtk_widget_get_window (widget);

  if (toplevel != NULL)
    gdk_window_maximize (toplevel);
}

/**
 * gtk_window_unmaximize:
 * @window: a #GtkWindow
 *
 * Asks to unmaximize @window. Note that you shouldn't assume the
 * window is definitely unmaximized afterward, because other entities
 * (e.g. the user or <link linkend="gtk-X11-arch">window
 * manager</link>) could maximize it again, and not all window
 * managers honor requests to unmaximize. But normally the window will
 * end up unmaximized. Just don't write code that crashes if not.
 *
 * You can track maximization via the "window-state-event" signal
 * on #GtkWidget.
 * 
 **/
void
gtk_window_unmaximize (GtkWindow *window)
{
  GtkWindowPrivate *priv;
  GtkWidget *widget;
  GdkWindow *toplevel;
  
  g_return_if_fail (GTK_IS_WINDOW (window));

  priv = window->priv;
  widget = GTK_WIDGET (window);

  priv->maximize_initially = FALSE;

  toplevel = gtk_widget_get_window (widget);

  if (toplevel != NULL)
    gdk_window_unmaximize (toplevel);
}

/**
 * gtk_window_fullscreen:
 * @window: a #GtkWindow
 *
 * Asks to place @window in the fullscreen state. Note that you
 * shouldn't assume the window is definitely full screen afterward,
 * because other entities (e.g. the user or <link
 * linkend="gtk-X11-arch">window manager</link>) could unfullscreen it
 * again, and not all window managers honor requests to fullscreen
 * windows. But normally the window will end up fullscreen. Just
 * don't write code that crashes if not.
 *
 * You can track the fullscreen state via the "window-state-event" signal
 * on #GtkWidget.
 * 
 * Since: 2.2
 **/
void
gtk_window_fullscreen (GtkWindow *window)
{
  GtkWindowPrivate *priv;
  GtkWidget *widget;
  GdkWindow *toplevel;

  g_return_if_fail (GTK_IS_WINDOW (window));

  priv = window->priv;
  widget = GTK_WIDGET (window);

  priv->fullscreen_initially = TRUE;

  toplevel = gtk_widget_get_window (widget);

  if (toplevel != NULL)
    gdk_window_fullscreen (toplevel);
}

/**
 * gtk_window_unfullscreen:
 * @window: a #GtkWindow
 *
 * Asks to toggle off the fullscreen state for @window. Note that you
 * shouldn't assume the window is definitely not full screen
 * afterward, because other entities (e.g. the user or <link
 * linkend="gtk-X11-arch">window manager</link>) could fullscreen it
 * again, and not all window managers honor requests to unfullscreen
 * windows. But normally the window will end up restored to its normal
 * state. Just don't write code that crashes if not.
 *
 * You can track the fullscreen state via the "window-state-event" signal
 * on #GtkWidget.
 * 
 * Since: 2.2
 **/
void
gtk_window_unfullscreen (GtkWindow *window)
{
  GtkWidget *widget;
  GdkWindow *toplevel;
  GtkWindowPrivate *priv;

  g_return_if_fail (GTK_IS_WINDOW (window));

  priv = window->priv;
  widget = GTK_WIDGET (window);

  priv->fullscreen_initially = FALSE;

  toplevel = gtk_widget_get_window (widget);

  if (toplevel != NULL)
    gdk_window_unfullscreen (toplevel);
}

/**
 * gtk_window_set_keep_above:
 * @window: a #GtkWindow
 * @setting: whether to keep @window above other windows
 *
 * Asks to keep @window above, so that it stays on top. Note that
 * you shouldn't assume the window is definitely above afterward,
 * because other entities (e.g. the user or <link
 * linkend="gtk-X11-arch">window manager</link>) could not keep it above,
 * and not all window managers support keeping windows above. But
 * normally the window will end kept above. Just don't write code
 * that crashes if not.
 *
 * It's permitted to call this function before showing a window,
 * in which case the window will be kept above when it appears onscreen
 * initially.
 *
 * You can track the above state via the "window-state-event" signal
 * on #GtkWidget.
 *
 * Note that, according to the <ulink 
 * url="http://www.freedesktop.org/Standards/wm-spec">Extended Window 
 * Manager Hints</ulink> specification, the above state is mainly meant 
 * for user preferences and should not be used by applications e.g. for 
 * drawing attention to their dialogs.
 *
 * Since: 2.4
 **/
void
gtk_window_set_keep_above (GtkWindow *window,
			   gboolean   setting)
{
  GtkWidget *widget;
  GtkWindowPrivate *priv;
  GdkWindow *toplevel;

  g_return_if_fail (GTK_IS_WINDOW (window));

  priv = window->priv;
  widget = GTK_WIDGET (window);

  priv->above_initially = setting != FALSE;
  if (setting)
    priv->below_initially = FALSE;

  toplevel = gtk_widget_get_window (widget);

  if (toplevel != NULL)
    gdk_window_set_keep_above (toplevel, setting);
}

/**
 * gtk_window_set_keep_below:
 * @window: a #GtkWindow
 * @setting: whether to keep @window below other windows
 *
 * Asks to keep @window below, so that it stays in bottom. Note that
 * you shouldn't assume the window is definitely below afterward,
 * because other entities (e.g. the user or <link
 * linkend="gtk-X11-arch">window manager</link>) could not keep it below,
 * and not all window managers support putting windows below. But
 * normally the window will be kept below. Just don't write code
 * that crashes if not.
 *
 * It's permitted to call this function before showing a window,
 * in which case the window will be kept below when it appears onscreen
 * initially.
 *
 * You can track the below state via the "window-state-event" signal
 * on #GtkWidget.
 *
 * Note that, according to the <ulink 
 * url="http://www.freedesktop.org/Standards/wm-spec">Extended Window 
 * Manager Hints</ulink> specification, the above state is mainly meant 
 * for user preferences and should not be used by applications e.g. for 
 * drawing attention to their dialogs.
 *
 * Since: 2.4
 **/
void
gtk_window_set_keep_below (GtkWindow *window,
			   gboolean   setting)
{
  GtkWidget *widget;
  GtkWindowPrivate *priv;
  GdkWindow *toplevel;

  g_return_if_fail (GTK_IS_WINDOW (window));

  priv = window->priv;
  widget = GTK_WIDGET (window);

  priv->below_initially = setting != FALSE;
  if (setting)
    priv->above_initially = FALSE;

  toplevel = gtk_widget_get_window (widget);

  if (toplevel != NULL)
    gdk_window_set_keep_below (toplevel, setting);
}

/**
 * gtk_window_set_resizable:
 * @window: a #GtkWindow
 * @resizable: %TRUE if the user can resize this window
 *
 * Sets whether the user can resize a window. Windows are user resizable
 * by default.
 **/
void
gtk_window_set_resizable (GtkWindow *window,
                          gboolean   resizable)
{
  GtkWindowPrivate *priv;

  g_return_if_fail (GTK_IS_WINDOW (window));

  priv = window->priv;

  resizable = (resizable != FALSE);

  if (priv->resizable != resizable)
    {
      priv->resizable = (resizable != FALSE);

      update_grip_visibility (window);

      gtk_widget_queue_resize_no_redraw (GTK_WIDGET (window));

      g_object_notify (G_OBJECT (window), "resizable");
    }
}

/**
 * gtk_window_get_resizable:
 * @window: a #GtkWindow
 *
 * Gets the value set by gtk_window_set_resizable().
 *
 * Return value: %TRUE if the user can resize the window
 **/
gboolean
gtk_window_get_resizable (GtkWindow *window)
{
  g_return_val_if_fail (GTK_IS_WINDOW (window), FALSE);

  return window->priv->resizable;
}

/**
 * gtk_window_set_gravity:
 * @window: a #GtkWindow
 * @gravity: window gravity
 *
 * Window gravity defines the meaning of coordinates passed to
 * gtk_window_move(). See gtk_window_move() and #GdkGravity for
 * more details.
 *
 * The default window gravity is #GDK_GRAVITY_NORTH_WEST which will
 * typically "do what you mean."
 *
 **/
void
gtk_window_set_gravity (GtkWindow *window,
			GdkGravity gravity)
{
  GtkWindowPrivate *priv;

  g_return_if_fail (GTK_IS_WINDOW (window));

  priv = window->priv;

  if (gravity != priv->gravity)
    {
      priv->gravity = gravity;

      /* gtk_window_move_resize() will adapt gravity
       */
      gtk_widget_queue_resize_no_redraw (GTK_WIDGET (window));

      g_object_notify (G_OBJECT (window), "gravity");
    }
}

/**
 * gtk_window_get_gravity:
 * @window: a #GtkWindow
 *
 * Gets the value set by gtk_window_set_gravity().
 *
 * Return value: (transfer none): window gravity
 **/
GdkGravity
gtk_window_get_gravity (GtkWindow *window)
{
  g_return_val_if_fail (GTK_IS_WINDOW (window), 0);

  return window->priv->gravity;
}

/**
 * gtk_window_begin_resize_drag:
 * @window: a #GtkWindow
 * @button: mouse button that initiated the drag
 * @edge: position of the resize control
 * @root_x: X position where the user clicked to initiate the drag, in root window coordinates
 * @root_y: Y position where the user clicked to initiate the drag
 * @timestamp: timestamp from the click event that initiated the drag
 *
 * Starts resizing a window. This function is used if an application
 * has window resizing controls. When GDK can support it, the resize
 * will be done using the standard mechanism for the <link
 * linkend="gtk-X11-arch">window manager</link> or windowing
 * system. Otherwise, GDK will try to emulate window resizing,
 * potentially not all that well, depending on the windowing system.
 * 
 **/
void
gtk_window_begin_resize_drag  (GtkWindow    *window,
                               GdkWindowEdge edge,
                               gint          button,
                               gint          root_x,
                               gint          root_y,
                               guint32       timestamp)
{
  GtkWidget *widget;
  GdkWindow *toplevel;

  g_return_if_fail (GTK_IS_WINDOW (window));
  widget = GTK_WIDGET (window);
  g_return_if_fail (gtk_widget_get_visible (widget));

  toplevel = gtk_widget_get_window (widget);

  gdk_window_begin_resize_drag (toplevel,
                                edge, button,
                                root_x, root_y,
                                timestamp);
}

/**
 * gtk_window_begin_move_drag:
 * @window: a #GtkWindow
 * @button: mouse button that initiated the drag
 * @root_x: X position where the user clicked to initiate the drag, in root window coordinates
 * @root_y: Y position where the user clicked to initiate the drag
 * @timestamp: timestamp from the click event that initiated the drag
 *
 * Starts moving a window. This function is used if an application has
 * window movement grips. When GDK can support it, the window movement
 * will be done using the standard mechanism for the <link
 * linkend="gtk-X11-arch">window manager</link> or windowing
 * system. Otherwise, GDK will try to emulate window movement,
 * potentially not all that well, depending on the windowing system.
 * 
 **/
void
gtk_window_begin_move_drag  (GtkWindow *window,
                             gint       button,
                             gint       root_x,
                             gint       root_y,
                             guint32    timestamp)
{
  GtkWidget *widget;
  GdkWindow *toplevel;

  g_return_if_fail (GTK_IS_WINDOW (window));
  widget = GTK_WIDGET (window);
  g_return_if_fail (gtk_widget_get_visible (widget));

  toplevel = gtk_widget_get_window (widget);

  gdk_window_begin_move_drag (toplevel,
                              button,
                              root_x, root_y,
                              timestamp);
}

/**
 * gtk_window_set_screen:
 * @window: a #GtkWindow.
 * @screen: a #GdkScreen.
 *
 * Sets the #GdkScreen where the @window is displayed; if
 * the window is already mapped, it will be unmapped, and
 * then remapped on the new screen.
 *
 * Since: 2.2
 */
void
gtk_window_set_screen (GtkWindow *window,
		       GdkScreen *screen)
{
  GtkWindowPrivate *priv;
  GtkWidget *widget;
  GdkScreen *previous_screen;
  gboolean was_mapped;

  g_return_if_fail (GTK_IS_WINDOW (window));
  g_return_if_fail (GDK_IS_SCREEN (screen));

  priv = window->priv;

  if (screen == priv->screen)
    return;

  widget = GTK_WIDGET (window);

  previous_screen = priv->screen;
  was_mapped = gtk_widget_get_mapped (widget);

  if (was_mapped)
    gtk_widget_unmap (widget);
  if (gtk_widget_get_realized (widget))
    gtk_widget_unrealize (widget);

  gtk_window_free_key_hash (window);
  priv->screen = screen;
  gtk_widget_reset_rc_styles (widget);
  if (screen != previous_screen)
    {
      if (previous_screen)
        {
          g_signal_handlers_disconnect_by_func (previous_screen,
                                                gtk_window_on_composited_changed, window);
#ifdef GDK_WINDOWING_X11
          g_signal_handlers_disconnect_by_func (gtk_settings_get_for_screen (previous_screen),
                                                gtk_window_on_theme_variant_changed, window);
#endif
        }
      g_signal_connect (screen, "composited-changed",
                        G_CALLBACK (gtk_window_on_composited_changed), window);
#ifdef GDK_WINDOWING_X11
      g_signal_connect (gtk_settings_get_for_screen (screen),
                        "notify::gtk-application-prefer-dark-theme",
                        G_CALLBACK (gtk_window_on_theme_variant_changed), window);
#endif

      _gtk_widget_propagate_screen_changed (widget, previous_screen);
      _gtk_widget_propagate_composited_changed (widget);
    }
  g_object_notify (G_OBJECT (window), "screen");

  if (was_mapped)
    gtk_widget_map (widget);
}

static void
gtk_window_set_theme_variant (GtkWindow *window)
{
#ifdef GDK_WINDOWING_X11
  GdkWindow *gdk_window;
  gboolean   dark_theme_requested;

  g_object_get (gtk_settings_get_for_screen (window->priv->screen),
                "gtk-application-prefer-dark-theme", &dark_theme_requested,
                NULL);

  gdk_window = gtk_widget_get_window (GTK_WIDGET (window));

  if (GDK_IS_X11_WINDOW (gdk_window))
    gdk_x11_window_set_theme_variant (gdk_window,
                                      dark_theme_requested ? "dark" : NULL);
#endif
}

static void
gtk_window_on_theme_variant_changed (GtkSettings *settings,
                                     GParamSpec  *pspec,
                                     GtkWindow   *window)
{
  if (window->priv->type == GTK_WINDOW_TOPLEVEL)
    gtk_window_set_theme_variant (window);
}

static void
gtk_window_on_composited_changed (GdkScreen *screen,
				  GtkWindow *window)
{
  gtk_widget_queue_draw (GTK_WIDGET (window));
  
  _gtk_widget_propagate_composited_changed (GTK_WIDGET (window));
}

static GdkScreen *
gtk_window_check_screen (GtkWindow *window)
{
  GtkWindowPrivate *priv = window->priv;

  if (priv->screen)
    return priv->screen;
  else
    {
      g_warning ("Screen for GtkWindow not set; you must always set\n"
		 "a screen for a GtkWindow before using the window");
      return NULL;
    }
}

/**
 * gtk_window_get_screen:
 * @window: a #GtkWindow.
 *
 * Returns the #GdkScreen associated with @window.
 *
 * Return value: (transfer none): a #GdkScreen.
 *
 * Since: 2.2
 */
GdkScreen*
gtk_window_get_screen (GtkWindow *window)
{
  g_return_val_if_fail (GTK_IS_WINDOW (window), NULL);

  return window->priv->screen;
}

/**
 * gtk_window_is_active:
 * @window: a #GtkWindow
 * 
 * Returns whether the window is part of the current active toplevel.
 * (That is, the toplevel window receiving keystrokes.)
 * The return value is %TRUE if the window is active toplevel
 * itself, but also if it is, say, a #GtkPlug embedded in the active toplevel.
 * You might use this function if you wanted to draw a widget
 * differently in an active window from a widget in an inactive window.
 * See gtk_window_has_toplevel_focus()
 * 
 * Return value: %TRUE if the window part of the current active window.
 *
 * Since: 2.4
 **/
gboolean
gtk_window_is_active (GtkWindow *window)
{
  g_return_val_if_fail (GTK_IS_WINDOW (window), FALSE);

  return window->priv->is_active;
}

/**
 * gtk_window_has_toplevel_focus:
 * @window: a #GtkWindow
 * 
 * Returns whether the input focus is within this GtkWindow.
 * For real toplevel windows, this is identical to gtk_window_is_active(),
 * but for embedded windows, like #GtkPlug, the results will differ.
 * 
 * Return value: %TRUE if the input focus is within this GtkWindow
 *
 * Since: 2.4
 **/
gboolean
gtk_window_has_toplevel_focus (GtkWindow *window)
{
  g_return_val_if_fail (GTK_IS_WINDOW (window), FALSE);

  return window->priv->has_toplevel_focus;
}

G_DEFINE_TYPE (GtkWindowGroup, gtk_window_group, G_TYPE_OBJECT)

static void
gtk_window_group_init (GtkWindowGroup *group)
{
  group->priv = G_TYPE_INSTANCE_GET_PRIVATE (group,
                                             GTK_TYPE_WINDOW_GROUP,
                                             GtkWindowGroupPrivate);
}

static void
gtk_window_group_class_init (GtkWindowGroupClass *klass)
{
  g_type_class_add_private (klass, sizeof (GtkWindowGroupPrivate));
}

/**
 * gtk_window_group_new:
 * 
 * Creates a new #GtkWindowGroup object. Grabs added with
 * gtk_grab_add() only affect windows within the same #GtkWindowGroup.
 * 
 * Return value: a new #GtkWindowGroup. 
 **/
GtkWindowGroup *
gtk_window_group_new (void)
{
  return g_object_new (GTK_TYPE_WINDOW_GROUP, NULL);
}

static void
window_group_cleanup_grabs (GtkWindowGroup *group,
                            GtkWindow      *window)
{
  GtkWindowGroupPrivate *priv;
  GtkDeviceGrabInfo *info;
  GSList *tmp_list;
  GSList *to_remove = NULL;

  priv = group->priv;

  tmp_list = priv->grabs;
  while (tmp_list)
    {
      if (gtk_widget_get_toplevel (tmp_list->data) == (GtkWidget*) window)
	to_remove = g_slist_prepend (to_remove, g_object_ref (tmp_list->data));
      tmp_list = tmp_list->next;
    }

  while (to_remove)
    {
      gtk_grab_remove (to_remove->data);
      g_object_unref (to_remove->data);
      to_remove = g_slist_delete_link (to_remove, to_remove);
    }

  tmp_list = priv->device_grabs;

  while (tmp_list)
    {
      info = tmp_list->data;

      if (gtk_widget_get_toplevel (info->widget) == (GtkWidget *) window)
        to_remove = g_slist_prepend (to_remove, info);

      tmp_list = tmp_list->next;
    }

  while (to_remove)
    {
      info = to_remove->data;

      gtk_device_grab_remove (info->widget, info->device);
      to_remove = g_slist_delete_link (to_remove, to_remove);
    }
}

/**
 * gtk_window_group_add_window:
 * @window_group: a #GtkWindowGroup
 * @window: the #GtkWindow to add
 * 
 * Adds a window to a #GtkWindowGroup. 
 **/
void
gtk_window_group_add_window (GtkWindowGroup *window_group,
			     GtkWindow      *window)
{
  GtkWindowPrivate *priv;

  g_return_if_fail (GTK_IS_WINDOW_GROUP (window_group));
  g_return_if_fail (GTK_IS_WINDOW (window));

  priv = window->priv;

  if (priv->group != window_group)
    {
      g_object_ref (window);
      g_object_ref (window_group);

      if (priv->group)
	gtk_window_group_remove_window (priv->group, window);
      else
	window_group_cleanup_grabs (gtk_window_get_group (NULL), window);

      priv->group = window_group;

      g_object_unref (window);
    }
}

/**
 * gtk_window_group_remove_window:
 * @window_group: a #GtkWindowGroup
 * @window: the #GtkWindow to remove
 * 
 * Removes a window from a #GtkWindowGroup.
 **/
void
gtk_window_group_remove_window (GtkWindowGroup *window_group,
				GtkWindow      *window)
{
  GtkWindowPrivate *priv;

  g_return_if_fail (GTK_IS_WINDOW_GROUP (window_group));
  g_return_if_fail (GTK_IS_WINDOW (window));
  priv = window->priv;
  g_return_if_fail (priv->group == window_group);

  g_object_ref (window);

  window_group_cleanup_grabs (window_group, window);
  priv->group = NULL;

  g_object_unref (window_group);
  g_object_unref (window);
}

/**
 * gtk_window_group_list_windows:
 * @window_group: a #GtkWindowGroup
 *
 * Returns a list of the #GtkWindows that belong to @window_group.
 *
 * Returns: (element-type GtkWindow) (transfer container): A
 *   newly-allocated list of windows inside the group.
 *
 * Since: 2.14
 **/
GList *
gtk_window_group_list_windows (GtkWindowGroup *window_group)
{
  GList *toplevels, *toplevel, *group_windows;

  g_return_val_if_fail (GTK_IS_WINDOW_GROUP (window_group), NULL);

  group_windows = NULL;
  toplevels = gtk_window_list_toplevels ();

  for (toplevel = toplevels; toplevel; toplevel = toplevel->next)
    {
      GtkWindow *window = toplevel->data;

      if (window_group == window->priv->group)
	group_windows = g_list_prepend (group_windows, window);
    }

  g_list_free (toplevels);

  return g_list_reverse (group_windows);
}

/**
 * gtk_window_get_group:
 * @window: (allow-none): a #GtkWindow, or %NULL
 *
 * Returns the group for @window or the default group, if
 * @window is %NULL or if @window does not have an explicit
 * window group.
 *
 * Returns: (transfer none): the #GtkWindowGroup for a window or the default group
 *
 * Since: 2.10
 */
GtkWindowGroup *
gtk_window_get_group (GtkWindow *window)
{
  if (window && window->priv->group)
    return window->priv->group;
  else
    {
      static GtkWindowGroup *default_group = NULL;

      if (!default_group)
	default_group = gtk_window_group_new ();

      return default_group;
    }
}

/**
 * gtk_window_has_group:
 * @window: a #GtkWindow
 *
 * Returns whether @window has an explicit window group.
 *
 * Return value: %TRUE if @window has an explicit window group.
 *
 * Since 2.22
 **/
gboolean
gtk_window_has_group (GtkWindow *window)
{
  g_return_val_if_fail (GTK_IS_WINDOW (window), FALSE);

  return window->priv->group != NULL;
}

/**
 * gtk_window_group_get_current_grab:
 * @window_group: a #GtkWindowGroup
 *
 * Gets the current grab widget of the given group,
 * see gtk_grab_add().
 *
 * Returns: (transfer none): the current grab widget of the group
 *
 * Since: 2.22
 */
GtkWidget *
gtk_window_group_get_current_grab (GtkWindowGroup *window_group)
{
  g_return_val_if_fail (GTK_IS_WINDOW_GROUP (window_group), NULL);

  if (window_group->priv->grabs)
    return GTK_WIDGET (window_group->priv->grabs->data);
  return NULL;
}

void
_gtk_window_group_add_grab (GtkWindowGroup *window_group,
                            GtkWidget      *widget)
{
  GtkWindowGroupPrivate *priv;

  priv = window_group->priv;
  priv->grabs = g_slist_prepend (priv->grabs, widget);
}

void
_gtk_window_group_remove_grab (GtkWindowGroup *window_group,
                               GtkWidget      *widget)
{
  GtkWindowGroupPrivate *priv;

  priv = window_group->priv;
  priv->grabs = g_slist_remove (priv->grabs, widget);
}


void
_gtk_window_group_add_device_grab (GtkWindowGroup *window_group,
                                   GtkWidget      *widget,
                                   GdkDevice      *device,
                                   gboolean        block_others)
{
  GtkWindowGroupPrivate *priv;
  GtkDeviceGrabInfo *info;

  priv = window_group->priv;

  info = g_slice_new0 (GtkDeviceGrabInfo);
  info->widget = widget;
  info->device = device;
  info->block_others = block_others;

  priv->device_grabs = g_slist_prepend (priv->device_grabs, info);
}

void
_gtk_window_group_remove_device_grab (GtkWindowGroup *window_group,
                                      GtkWidget      *widget,
                                      GdkDevice      *device)
{
  GtkWindowGroupPrivate *priv;
  GtkDeviceGrabInfo *info;
  GSList *list, *node = NULL;
  GdkDevice *other_device;

  priv = window_group->priv;
  other_device = gdk_device_get_associated_device (device);
  list = priv->device_grabs;

  while (list)
    {
      info = list->data;

      if (info->widget == widget &&
          (info->device == device ||
           info->device == other_device))
        {
          node = list;
          break;
        }

      list = list->next;
    }

  if (node)
    {
      info = node->data;

      priv->device_grabs = g_slist_delete_link (priv->device_grabs, node);
      g_slice_free (GtkDeviceGrabInfo, info);
    }
}

/**
 * gtk_window_group_get_current_device_grab:
 * @window_group: a #GtkWindowGroup
 * @device: a #GdkDevice
 *
 * Returns the current grab widget for @device, or %NULL if none.
 *
 * Returns: (transfer none): The grab widget, or %NULL
 *
 * Since: 3.0
 */
GtkWidget *
gtk_window_group_get_current_device_grab (GtkWindowGroup *window_group,
                                          GdkDevice      *device)
{
  GtkWindowGroupPrivate *priv;
  GtkDeviceGrabInfo *info;
  GdkDevice *other_device;
  GSList *list;

  g_return_val_if_fail (GTK_IS_WINDOW_GROUP (window_group), NULL);
  g_return_val_if_fail (GDK_IS_DEVICE (device), NULL);

  priv = window_group->priv;
  list = priv->device_grabs;
  other_device = gdk_device_get_associated_device (device);

  while (list)
    {
      info = list->data;
      list = list->next;

      if (info->device == device ||
          info->device == other_device)
        return info->widget;
    }

  return NULL;
}

gboolean
_gtk_window_group_widget_is_blocked_for_device (GtkWindowGroup *window_group,
                                                GtkWidget      *widget,
                                                GdkDevice      *device)
{
  GtkWindowGroupPrivate *priv;
  GtkDeviceGrabInfo *info;
  GdkDevice *other_device;
  GSList *list;

  priv = window_group->priv;
  other_device = gdk_device_get_associated_device (device);
  list = priv->device_grabs;

  while (list)
    {
      info = list->data;
      list = list->next;

      /* Look for blocking grabs on other device pairs
       * that have the passed widget within the GTK+ grab.
       */
      if (info->block_others &&
          info->device != device &&
          info->device != other_device &&
          (info->widget == widget ||
           gtk_widget_is_ancestor (widget, info->widget)))
        return TRUE;
    }

  return FALSE;
}

/*
  Derived from XParseGeometry() in XFree86  

  Copyright 1985, 1986, 1987,1998  The Open Group

  All Rights Reserved.

  The above copyright notice and this permission notice shall be included
  in all copies or substantial portions of the Software.

  THE SOFTWARE IS PROVIDED "AS IS", WITHOUT WARRANTY OF ANY KIND, EXPRESS
  OR IMPLIED, INCLUDING BUT NOT LIMITED TO THE WARRANTIES OF
  MERCHANTABILITY, FITNESS FOR A PARTICULAR PURPOSE AND NONINFRINGEMENT.
  IN NO EVENT SHALL THE OPEN GROUP BE LIABLE FOR ANY CLAIM, DAMAGES OR
  OTHER LIABILITY, WHETHER IN AN ACTION OF CONTRACT, TORT OR OTHERWISE,
  ARISING FROM, OUT OF OR IN CONNECTION WITH THE SOFTWARE OR THE USE OR
  OTHER DEALINGS IN THE SOFTWARE.

  Except as contained in this notice, the name of The Open Group shall
  not be used in advertising or otherwise to promote the sale, use or
  other dealings in this Software without prior written authorization
  from The Open Group.
*/


/*
 *    XParseGeometry parses strings of the form
 *   "=<width>x<height>{+-}<xoffset>{+-}<yoffset>", where
 *   width, height, xoffset, and yoffset are unsigned integers.
 *   Example:  "=80x24+300-49"
 *   The equal sign is optional.
 *   It returns a bitmask that indicates which of the four values
 *   were actually found in the string.  For each value found,
 *   the corresponding argument is updated;  for each value
 *   not found, the corresponding argument is left unchanged. 
 */

/* The following code is from Xlib, and is minimally modified, so we
 * can track any upstream changes if required.  Don't change this
 * code. Or if you do, put in a huge comment marking which thing
 * changed.
 */

static int
read_int (gchar   *string,
          gchar  **next)
{
  int result = 0;
  int sign = 1;
  
  if (*string == '+')
    string++;
  else if (*string == '-')
    {
      string++;
      sign = -1;
    }

  for (; (*string >= '0') && (*string <= '9'); string++)
    {
      result = (result * 10) + (*string - '0');
    }

  *next = string;

  if (sign >= 0)
    return (result);
  else
    return (-result);
}

/* 
 * Bitmask returned by XParseGeometry().  Each bit tells if the corresponding
 * value (x, y, width, height) was found in the parsed string.
 */
#define NoValue         0x0000
#define XValue          0x0001
#define YValue          0x0002
#define WidthValue      0x0004
#define HeightValue     0x0008
#define AllValues       0x000F
#define XNegative       0x0010
#define YNegative       0x0020

/* Try not to reformat/modify, so we can compare/sync with X sources */
static int
gtk_XParseGeometry (const char   *string,
                    int          *x,
                    int          *y,
                    unsigned int *width,   
                    unsigned int *height)  
{
  int mask = NoValue;
  char *strind;
  unsigned int tempWidth, tempHeight;
  int tempX, tempY;
  char *nextCharacter;

  /* These initializations are just to silence gcc */
  tempWidth = 0;
  tempHeight = 0;
  tempX = 0;
  tempY = 0;
  
  if ( (string == NULL) || (*string == '\0')) return(mask);
  if (*string == '=')
    string++;  /* ignore possible '=' at beg of geometry spec */

  strind = (char *)string;
  if (*strind != '+' && *strind != '-' && *strind != 'x') {
    tempWidth = read_int(strind, &nextCharacter);
    if (strind == nextCharacter) 
      return (0);
    strind = nextCharacter;
    mask |= WidthValue;
  }

  if (*strind == 'x' || *strind == 'X') {	
    strind++;
    tempHeight = read_int(strind, &nextCharacter);
    if (strind == nextCharacter)
      return (0);
    strind = nextCharacter;
    mask |= HeightValue;
  }

  if ((*strind == '+') || (*strind == '-')) {
    if (*strind == '-') {
      strind++;
      tempX = -read_int(strind, &nextCharacter);
      if (strind == nextCharacter)
        return (0);
      strind = nextCharacter;
      mask |= XNegative;

    }
    else
      {	strind++;
      tempX = read_int(strind, &nextCharacter);
      if (strind == nextCharacter)
        return(0);
      strind = nextCharacter;
      }
    mask |= XValue;
    if ((*strind == '+') || (*strind == '-')) {
      if (*strind == '-') {
        strind++;
        tempY = -read_int(strind, &nextCharacter);
        if (strind == nextCharacter)
          return(0);
        strind = nextCharacter;
        mask |= YNegative;

      }
      else
        {
          strind++;
          tempY = read_int(strind, &nextCharacter);
          if (strind == nextCharacter)
            return(0);
          strind = nextCharacter;
        }
      mask |= YValue;
    }
  }
	
  /* If strind isn't at the end of the string the it's an invalid
		geometry specification. */

  if (*strind != '\0') return (0);

  if (mask & XValue)
    *x = tempX;
  if (mask & YValue)
    *y = tempY;
  if (mask & WidthValue)
    *width = tempWidth;
  if (mask & HeightValue)
    *height = tempHeight;
  return (mask);
}

/**
 * gtk_window_parse_geometry:
 * @window: a #GtkWindow
 * @geometry: geometry string
 * 
 * Parses a standard X Window System geometry string - see the
 * manual page for X (type 'man X') for details on this.
 * gtk_window_parse_geometry() does work on all GTK+ ports
 * including Win32 but is primarily intended for an X environment.
 *
 * If either a size or a position can be extracted from the
 * geometry string, gtk_window_parse_geometry() returns %TRUE
 * and calls gtk_window_set_default_size() and/or gtk_window_move()
 * to resize/move the window.
 *
 * If gtk_window_parse_geometry() returns %TRUE, it will also
 * set the #GDK_HINT_USER_POS and/or #GDK_HINT_USER_SIZE hints
 * indicating to the window manager that the size/position of
 * the window was user-specified. This causes most window
 * managers to honor the geometry.
 *
 * Note that for gtk_window_parse_geometry() to work as expected, it has
 * to be called when the window has its "final" size, i.e. after calling
 * gtk_widget_show_all() on the contents and gtk_window_set_geometry_hints()
 * on the window.
 * |[
 * #include <gtk/gtk.h>
 *    
 * static void
 * fill_with_content (GtkWidget *vbox)
 * {
 *   /&ast; fill with content... &ast;/
 * }
 *    
 * int
 * main (int argc, char *argv[])
 * {
 *   GtkWidget *window, *vbox;
 *   GdkGeometry size_hints = {
 *     100, 50, 0, 0, 100, 50, 10, 10, 0.0, 0.0, GDK_GRAVITY_NORTH_WEST  
 *   };
 *    
 *   gtk_init (&argc, &argv);
 *   
 *   window = gtk_window_new (GTK_WINDOW_TOPLEVEL);
 *   vbox = gtk_box_new (GTK_ORIENTATION_VERTICAL, FALSE, 0);
 *   
 *   gtk_container_add (GTK_CONTAINER (window), vbox);
 *   fill_with_content (vbox);
 *   gtk_widget_show_all (vbox);
 *   
 *   gtk_window_set_geometry_hints (GTK_WINDOW (window),
 * 	  			    window,
 * 				    &size_hints,
 * 				    GDK_HINT_MIN_SIZE | 
 * 				    GDK_HINT_BASE_SIZE | 
 * 				    GDK_HINT_RESIZE_INC);
 *   
 *   if (argc &gt; 1)
 *     {
 *       if (!gtk_window_parse_geometry (GTK_WINDOW (window), argv[1]))
 *         fprintf (stderr, "Failed to parse '%s'\n", argv[1]);
 *     }
 *    
 *   gtk_widget_show_all (window);
 *   gtk_main ();
 *    
 *   return 0;
 * }
 * ]|
 *
 * Return value: %TRUE if string was parsed successfully
 **/
gboolean
gtk_window_parse_geometry (GtkWindow   *window,
                           const gchar *geometry)
{
  gint result, x = 0, y = 0;
  guint w, h;
  GtkWidget *child;
  GdkGravity grav;
  gboolean size_set, pos_set;
  GdkScreen *screen;
  
  g_return_val_if_fail (GTK_IS_WINDOW (window), FALSE);
  g_return_val_if_fail (geometry != NULL, FALSE);

  child = gtk_bin_get_child (GTK_BIN (window));
  if (!child || !gtk_widget_get_visible (child))
    g_warning ("gtk_window_parse_geometry() called on a window with no "
	       "visible children; the window should be set up before "
	       "gtk_window_parse_geometry() is called.");

  screen = gtk_window_check_screen (window);
  
  result = gtk_XParseGeometry (geometry, &x, &y, &w, &h);

  size_set = FALSE;
  if ((result & WidthValue) || (result & HeightValue))
    {
      gtk_window_set_default_size_internal (window, 
					    TRUE, result & WidthValue ? w : -1,
					    TRUE, result & HeightValue ? h : -1, 
					    TRUE);
      size_set = TRUE;
    }

  gtk_window_get_size (window, (gint *)&w, (gint *)&h);
  
  grav = GDK_GRAVITY_NORTH_WEST;

  if ((result & XNegative) && (result & YNegative))
    grav = GDK_GRAVITY_SOUTH_EAST;
  else if (result & XNegative)
    grav = GDK_GRAVITY_NORTH_EAST;
  else if (result & YNegative)
    grav = GDK_GRAVITY_SOUTH_WEST;

  if ((result & XValue) == 0)
    x = 0;

  if ((result & YValue) == 0)
    y = 0;

  if (grav == GDK_GRAVITY_SOUTH_WEST ||
      grav == GDK_GRAVITY_SOUTH_EAST)
    y = gdk_screen_get_height (screen) - h + y;

  if (grav == GDK_GRAVITY_SOUTH_EAST ||
      grav == GDK_GRAVITY_NORTH_EAST)
    x = gdk_screen_get_width (screen) - w + x;

  /* we don't let you put a window offscreen; maybe some people would
   * prefer to be able to, but it's kind of a bogus thing to do.
   */
  if (y < 0)
    y = 0;

  if (x < 0)
    x = 0;

  pos_set = FALSE;
  if ((result & XValue) || (result & YValue))
    {
      gtk_window_set_gravity (window, grav);
      gtk_window_move (window, x, y);
      pos_set = TRUE;
    }

  if (size_set || pos_set)
    {
      /* Set USSize, USPosition hints */
      GtkWindowGeometryInfo *info;

      info = gtk_window_get_geometry_info (window, TRUE);

      if (pos_set)
        info->mask |= GDK_HINT_USER_POS;
      if (size_set)
        info->mask |= GDK_HINT_USER_SIZE;
    }
  
  return result != 0;
}

static void
gtk_window_mnemonic_hash_foreach (guint      keyval,
				  GSList    *targets,
				  gpointer   data)
{
  struct {
    GtkWindow *window;
    GtkWindowKeysForeachFunc func;
    gpointer func_data;
  } *info = data;

  (*info->func) (info->window, keyval, info->window->priv->mnemonic_modifier, TRUE, info->func_data);
}

void
_gtk_window_keys_foreach (GtkWindow                *window,
			  GtkWindowKeysForeachFunc func,
			  gpointer                 func_data)
{
  GSList *groups;
  GtkMnemonicHash *mnemonic_hash;

  struct {
    GtkWindow *window;
    GtkWindowKeysForeachFunc func;
    gpointer func_data;
  } info;

  info.window = window;
  info.func = func;
  info.func_data = func_data;

  mnemonic_hash = gtk_window_get_mnemonic_hash (window, FALSE);
  if (mnemonic_hash)
    _gtk_mnemonic_hash_foreach (mnemonic_hash,
				gtk_window_mnemonic_hash_foreach, &info);

  groups = gtk_accel_groups_from_object (G_OBJECT (window));
  while (groups)
    {
      GtkAccelGroup *group = groups->data;
      gint i;

      for (i = 0; i < group->priv->n_accels; i++)
	{
	  GtkAccelKey *key = &group->priv->priv_accels[i].key;
	  
	  if (key->accel_key)
	    (*func) (window, key->accel_key, key->accel_mods, FALSE, func_data);
	}
      
      groups = groups->next;
    }
}

static void
gtk_window_keys_changed (GtkWindow *window)
{
  gtk_window_free_key_hash (window);
  gtk_window_get_key_hash (window);
}

typedef struct _GtkWindowKeyEntry GtkWindowKeyEntry;

struct _GtkWindowKeyEntry
{
  guint keyval;
  guint modifiers;
  guint is_mnemonic : 1;
};

static void 
window_key_entry_destroy (gpointer data)
{
  g_slice_free (GtkWindowKeyEntry, data);
}

static void
add_to_key_hash (GtkWindow      *window,
		 guint           keyval,
		 GdkModifierType modifiers,
		 gboolean        is_mnemonic,
		 gpointer        data)
{
  GtkKeyHash *key_hash = data;

  GtkWindowKeyEntry *entry = g_slice_new (GtkWindowKeyEntry);

  entry->keyval = keyval;
  entry->modifiers = modifiers;
  entry->is_mnemonic = is_mnemonic;

  /* GtkAccelGroup stores lowercased accelerators. To deal
   * with this, if <Shift> was specified, uppercase.
   */
  if (modifiers & GDK_SHIFT_MASK)
    {
      if (keyval == GDK_KEY_Tab)
	keyval = GDK_KEY_ISO_Left_Tab;
      else
	keyval = gdk_keyval_to_upper (keyval);
    }
  
  _gtk_key_hash_add_entry (key_hash, keyval, entry->modifiers, entry);
}

static GtkKeyHash *
gtk_window_get_key_hash (GtkWindow *window)
{
  GdkScreen *screen = gtk_window_check_screen (window);
  GtkKeyHash *key_hash = g_object_get_qdata (G_OBJECT (window), quark_gtk_window_key_hash);
  
  if (key_hash)
    return key_hash;
  
  key_hash = _gtk_key_hash_new (gdk_keymap_get_for_display (gdk_screen_get_display (screen)),
				(GDestroyNotify)window_key_entry_destroy);
  _gtk_window_keys_foreach (window, add_to_key_hash, key_hash);
  g_object_set_qdata (G_OBJECT (window), quark_gtk_window_key_hash, key_hash);

  return key_hash;
}

static void
gtk_window_free_key_hash (GtkWindow *window)
{
  GtkKeyHash *key_hash = g_object_get_qdata (G_OBJECT (window), quark_gtk_window_key_hash);
  if (key_hash)
    {
      _gtk_key_hash_free (key_hash);
      g_object_set_qdata (G_OBJECT (window), quark_gtk_window_key_hash, NULL);
    }
}

/**
 * gtk_window_activate_key:
 * @window:  a #GtkWindow
 * @event:   a #GdkEventKey
 *
 * Activates mnemonics and accelerators for this #GtkWindow. This is normally
 * called by the default ::key_press_event handler for toplevel windows,
 * however in some cases it may be useful to call this directly when
 * overriding the standard key handling for a toplevel window.
 *
 * Return value: %TRUE if a mnemonic or accelerator was found and activated.
 *
 * Since: 2.4
 */
gboolean
gtk_window_activate_key (GtkWindow   *window,
			 GdkEventKey *event)
{
  GtkKeyHash *key_hash;
  GtkWindowKeyEntry *found_entry = NULL;
  gboolean enable_mnemonics;
  gboolean enable_accels;

  g_return_val_if_fail (GTK_IS_WINDOW (window), FALSE);
  g_return_val_if_fail (event != NULL, FALSE);

  key_hash = gtk_window_get_key_hash (window);

  if (key_hash)
    {
      GSList *tmp_list;
      GSList *entries = _gtk_key_hash_lookup (key_hash,
					      event->hardware_keycode,
					      event->state,
					      gtk_accelerator_get_default_mod_mask (),
					      event->group);

      g_object_get (gtk_widget_get_settings (GTK_WIDGET (window)),
                    "gtk-enable-mnemonics", &enable_mnemonics,
                    "gtk-enable-accels", &enable_accels,
                    NULL);

      for (tmp_list = entries; tmp_list; tmp_list = tmp_list->next)
	{
	  GtkWindowKeyEntry *entry = tmp_list->data;
	  if (entry->is_mnemonic)
            {
              if (enable_mnemonics)
	        {
	          found_entry = entry;
	          break;
	        }
            }
          else 
            {
              if (enable_accels && !found_entry)
                {
	          found_entry = entry;
                }
            }
	}

      g_slist_free (entries);
    }

  if (found_entry)
    {
      if (found_entry->is_mnemonic)
        {
          if (enable_mnemonics)
            return gtk_window_mnemonic_activate (window, found_entry->keyval,
                                                 found_entry->modifiers);
        }
      else
        {
          if (enable_accels)
            return gtk_accel_groups_activate (G_OBJECT (window), found_entry->keyval,
                                              found_entry->modifiers);
        }
    }

  return FALSE;
}

static void
window_update_has_focus (GtkWindow *window)
{
  GtkWindowPrivate *priv = window->priv;
  GtkWidget *widget = GTK_WIDGET (window);
  gboolean has_focus = priv->has_toplevel_focus && priv->is_active;

  if (has_focus != priv->has_focus)
    {
      priv->has_focus = has_focus;

      if (has_focus)
	{
	  if (priv->focus_widget &&
	      priv->focus_widget != widget &&
	      !gtk_widget_has_focus (priv->focus_widget))
	    do_focus_change (priv->focus_widget, TRUE);
	}
      else
	{
	  if (priv->focus_widget &&
	      priv->focus_widget != widget &&
	      gtk_widget_has_focus (priv->focus_widget))
	    do_focus_change (priv->focus_widget, FALSE);
	}
    }
}

/**
 * _gtk_window_set_is_active:
 * @window: a #GtkWindow
 * @is_active: %TRUE if the window is in the currently active toplevel
 * 
 * Internal function that sets whether the #GtkWindow is part
 * of the currently active toplevel window (taking into account inter-process
 * embedding.)
 **/
void
_gtk_window_set_is_active (GtkWindow *window,
			   gboolean   is_active)
{
  GtkWindowPrivate *priv;

  g_return_if_fail (GTK_IS_WINDOW (window));

  priv = window->priv;

  is_active = is_active != FALSE;

  if (is_active != priv->is_active)
    {
      priv->is_active = is_active;
      window_update_has_focus (window);

      g_object_notify (G_OBJECT (window), "is-active");
    }
}

/**
 * _gtk_window_set_is_toplevel:
 * @window: a #GtkWindow
 * @is_toplevel: %TRUE if the window is still a real toplevel (nominally a
 * child of the root window); %FALSE if it is not (for example, for an
 * in-process, parented GtkPlug)
 *
 * Internal function used by #GtkPlug when it gets parented/unparented by a
 * #GtkSocket.  This keeps the @window's #GTK_TOPLEVEL flag in sync with the
 * global list of toplevel windows.
 */
void
_gtk_window_set_is_toplevel (GtkWindow *window,
                             gboolean   is_toplevel)
{
  GtkWidget *widget;
  GtkWidget *toplevel;

  widget = GTK_WIDGET (window);

  if (gtk_widget_is_toplevel (widget))
    g_assert (g_slist_find (toplevel_list, window) != NULL);
  else
    g_assert (g_slist_find (toplevel_list, window) == NULL);

  if (is_toplevel == gtk_widget_is_toplevel (widget))
    return;

  if (is_toplevel)
    {
      /* Pass through regular pathways of an embedded toplevel
       * to go through unmapping and hiding the widget before
       * becomming a toplevel again.
       *
       * We remain hidden after becomming toplevel in order to
       * avoid problems during an embedded toplevel's dispose cycle
       * (When a toplevel window is shown it tries to grab focus again,
       * this causes problems while disposing).
       */
      gtk_widget_hide (widget);

      /* Save the toplevel this widget was previously anchored into before
       * propagating a hierarchy-changed.
       *
       * Usually this happens by way of gtk_widget_unparent() and we are
       * already unanchored at this point, just adding this clause incase
       * things happen differently.
       */
      toplevel = gtk_widget_get_toplevel (widget);
      if (!gtk_widget_is_toplevel (toplevel))
        toplevel = NULL;

      _gtk_widget_set_is_toplevel (widget, TRUE);

      /* When a window becomes toplevel after being embedded and anchored
       * into another window we need to unset its anchored flag so that
       * the hierarchy changed signal kicks in properly.
       */
      _gtk_widget_set_anchored (widget, FALSE);
      _gtk_widget_propagate_hierarchy_changed (widget, toplevel);

      toplevel_list = g_slist_prepend (toplevel_list, window);
    }
  else
    {
      _gtk_widget_set_is_toplevel (widget, FALSE);
      toplevel_list = g_slist_remove (toplevel_list, window);

      _gtk_widget_propagate_hierarchy_changed (widget, widget);
    }
}

/**
 * _gtk_window_set_has_toplevel_focus:
 * @window: a #GtkWindow
 * @has_toplevel_focus: %TRUE if the in
 * 
 * Internal function that sets whether the keyboard focus for the
 * toplevel window (taking into account inter-process embedding.)
 **/
void
_gtk_window_set_has_toplevel_focus (GtkWindow *window,
				   gboolean   has_toplevel_focus)
{
  GtkWindowPrivate *priv;

  g_return_if_fail (GTK_IS_WINDOW (window));

  priv = window->priv;

  has_toplevel_focus = has_toplevel_focus != FALSE;

  if (has_toplevel_focus != priv->has_toplevel_focus)
    {
      priv->has_toplevel_focus = has_toplevel_focus;
      window_update_has_focus (window);

      g_object_notify (G_OBJECT (window), "has-toplevel-focus");
    }
}

/**
 * gtk_window_set_auto_startup_notification:
 * @setting: %TRUE to automatically do startup notification
 *
 * By default, after showing the first #GtkWindow, GTK+ calls 
 * gdk_notify_startup_complete().  Call this function to disable 
 * the automatic startup notification. You might do this if your 
 * first window is a splash screen, and you want to delay notification 
 * until after your real main window has been shown, for example.
 *
 * In that example, you would disable startup notification
 * temporarily, show your splash screen, then re-enable it so that
 * showing the main window would automatically result in notification.
 * 
 * Since: 2.2
 **/
void
gtk_window_set_auto_startup_notification (gboolean setting)
{
  disable_startup_notification = !setting;
}

/**
 * gtk_window_get_window_type:
 * @window: a #GtkWindow
 *
 * Gets the type of the window. See #GtkWindowType.
 *
 * Return value: the type of the window
 *
 * Since: 2.20
 **/
GtkWindowType
gtk_window_get_window_type (GtkWindow *window)
{
  g_return_val_if_fail (GTK_IS_WINDOW (window), GTK_WINDOW_TOPLEVEL);

  return window->priv->type;
}

/**
 * gtk_window_get_mnemonics_visible:
 * @window: a #GtkWindow
 *
 * Gets the value of the #GtkWindow:mnemonics-visible property.
 *
 * Returns: %TRUE if mnemonics are supposed to be visible
 * in this window.
 *
 * Since: 2.20
 */
gboolean
gtk_window_get_mnemonics_visible (GtkWindow *window)
{
  g_return_val_if_fail (GTK_IS_WINDOW (window), FALSE);

  return window->priv->mnemonics_visible;
}

/**
 * gtk_window_set_mnemonics_visible:
 * @window: a #GtkWindow
 * @setting: the new value
 *
 * Sets the #GtkWindow:mnemonics-visible property.
 *
 * Since: 2.20
 */
void
gtk_window_set_mnemonics_visible (GtkWindow *window,
                                  gboolean   setting)
{
  GtkWindowPrivate *priv;

  g_return_if_fail (GTK_IS_WINDOW (window));

  priv = window->priv;

  setting = setting != FALSE;

  if (priv->mnemonics_visible != setting)
    {
      priv->mnemonics_visible = setting;
      g_object_notify (G_OBJECT (window), "mnemonics-visible");
    }

  priv->mnemonics_visible_set = TRUE;
}

void
_gtk_window_get_wmclass (GtkWindow  *window,
                         gchar     **wmclass_name,
                         gchar     **wmclass_class)
{
  GtkWindowPrivate *priv = window->priv;

  *wmclass_name = priv->wmclass_name;
  *wmclass_class = priv->wmclass_class;
}

/**
 * gtk_window_set_has_user_ref_count:
 * @window: a #GtkWindow
 * @setting: the new value
 *
 * Tells GTK+ whether to drop its extra reference to the window
 * when gtk_window_destroy() is called.
 *
 * This function is only exported for the benefit of language
 * bindings which may need to keep the window alive until their
 * wrapper object is garbage collected. There is no justification
 * for ever calling this function in an application.
 *
 * Since: 3.0
 */
void
gtk_window_set_has_user_ref_count (GtkWindow *window,
                                   gboolean   setting)
{
  g_return_if_fail (GTK_IS_WINDOW (window));

  window->priv->has_user_ref_count = setting;
}<|MERGE_RESOLUTION|>--- conflicted
+++ resolved
@@ -5000,25 +5000,14 @@
     {
 #ifdef GDK_WINDOWING_X11
       if (GDK_IS_X11_WINDOW (gdk_window))
-<<<<<<< HEAD
         {
           guint32 timestamp = extract_time_from_startup_id (priv->startup_id);
           if (timestamp != GDK_CURRENT_TIME)
             gdk_x11_window_set_user_time (gdk_window, timestamp);
         }
-=======
-	{
-	  guint32 timestamp = extract_time_from_startup_id (priv->startup_id);
-	  if (timestamp != GDK_CURRENT_TIME)
-	    gdk_x11_window_set_user_time (gdk_window, timestamp);
-	}
-      else
->>>>>>> fcd58b0f
 #endif
-      {
-	if (!startup_id_is_fake (priv->startup_id)) 
-	  gdk_window_set_startup_id (gdk_window, priv->startup_id);
-      }
+      if (!startup_id_is_fake (priv->startup_id)) 
+	gdk_window_set_startup_id (gdk_window, priv->startup_id);
     }
   
   /* Icons */
