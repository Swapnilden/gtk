--- conflicted
+++ resolved
@@ -94,7 +94,6 @@
 
 #include <config.h>
 #include "gtksizerequest.h"
-#include "gtksizerequestprivate.h"
 #include "gtksizegroup.h"
 #include "gtkprivate.h"
 #include "gtkintl.h"
@@ -557,7 +556,6 @@
                        0);
 
   gint delta = (d2 - d1);
-<<<<<<< HEAD
 
   if (0 == delta)
     delta = (*c2 - *c1);
@@ -566,7 +564,7 @@
 }
 
 /**
- * _gtk_distribute_allocation: 
+ * gtk_distribute_natural_allocation: 
  * @extra_space: Extra space to redistribute among children after subtracting
  *               minimum sizes and any child padding from the overall allocation
  * @n_requested_sizes: Number of requests to fit into the allocation
@@ -581,12 +579,12 @@
  * the remaining space is returned.
  *
  * Returns: The remainder of @extra_space after redistributing space
- * to @sizes if any.
+ * to @sizes.
  */
 gint 
-_gtk_distribute_allocation (gint              extra_space,
-			    guint             n_requested_sizes,
-			    GtkRequestedSize *sizes)
+gtk_distribute_natural_allocation (gint              extra_space,
+				   guint             n_requested_sizes,
+				   GtkRequestedSize *sizes)
 {
   guint *spreading = g_newa (guint, n_requested_sizes);
   gint   i;
@@ -638,86 +636,3 @@
 
   return extra_space;
 }
-
-=======
->>>>>>> e83a8826
-
-  if (0 == delta)
-    delta = (*c2 - *c1);
-
-  return delta;
-}
-
-/**
- * gtk_distribute_natural_allocation: 
- * @extra_space: Extra space to redistribute among children after subtracting
- *               minimum sizes and any child padding from the overall allocation
- * @n_requested_sizes: Number of requests to fit into the allocation
- * @sizes: An array of structs with a client pointer and a minimum/natural size
- *         in the orientation of the allocation.
- *
- * Distributes @extra_space to child @sizes by bringing up smaller
- * children up to natural size first.
- *
- * The remaining space will be added to the @minimum_size member of the
- * GtkRequestedSize struct. If all sizes reach their natural size then
- * the remaining space is returned.
- *
- * Returns: The remainder of @extra_space after redistributing space
- * to @sizes.
- */
-gint 
-gtk_distribute_natural_allocation (gint              extra_space,
-				   guint             n_requested_sizes,
-				   GtkRequestedSize *sizes)
-{
-  guint *spreading = g_newa (guint, n_requested_sizes);
-  gint   i;
-
-  for (i = 0; i < n_requested_sizes; i++)
-    spreading[i] = i;
-
-  /* Distribute the container's extra space c_gap. We want to assign
-   * this space such that the sum of extra space assigned to children
-   * (c^i_gap) is equal to c_cap. The case that there's not enough
-   * space for all children to take their natural size needs some
-   * attention. The goals we want to achieve are:
-   *
-   *   a) Maximize number of children taking their natural size.
-   *   b) The allocated size of children should be a continuous
-   *   function of c_gap.  That is, increasing the container size by
-   *   one pixel should never make drastic changes in the distribution.
-   *   c) If child i takes its natural size and child j doesn't,
-   *   child j should have received at least as much gap as child i.
-   *
-   * The following code distributes the additional space by following
-   * these rules.
-   */
-  
-  /* Sort descending by gap and position. */
-  g_qsort_with_data (spreading,
-		     n_requested_sizes, sizeof (guint),
-		     compare_gap, sizes);
-  
-  /* Distribute available space.
-   * This master piece of a loop was conceived by Behdad Esfahbod.
-   */
-  for (i = n_requested_sizes - 1; extra_space > 0 && i >= 0; --i)
-    {
-      /* Divide remaining space by number of remaining children.
-       * Sort order and reducing remaining space by assigned space
-       * ensures that space is distributed equally.
-       */
-      gint glue = (extra_space + i) / (i + 1);
-      gint gap = sizes[(spreading[i])].natural_size
-	- sizes[(spreading[i])].minimum_size;
-      
-      gint extra = MIN (glue, gap);
-      
-      sizes[spreading[i]].minimum_size += extra;
-      
-      extra_space -= extra;
-    }
-
-  return extra_space;
-}
